# Makefile for the K3 programming language lexer/parser/driver.
# -- Based off DBToaster Makefiles. (Yanif) 

include Makefile.inc

FILES=\
	util/ListAsSet \
	util/Symbols \
	util/Tree \
	stages/k3/K3 \
	stages/k3/K3Util \
	#stages/k3/K3Typechecker \
	#stages/k3/K3Interpreter \

TOPLEVEL_FILES=\
	Driver \

LEXERS=\
	stages/k3/K3Lexer \

PARSERS=\
	stages/k3/K3Parser \

DIRS=\
	util\
	stages/k3 \

<<<<<<< HEAD
K3Helpers.cmi: K3Helpers.mli K3.cmi Tree.cmi
	ocamlc -annot -c K3Helpers.mli

K3Helpers.cmo: K3Helpers.ml K3Helpers.cmi K3.cmi Tree.cmi
	ocamlc -annot -c K3Helpers.ml

K3Typechecker.cmi: K3Typechecker.mli K3.cmi Tree.cmi
	ocamlc -annot -c K3Typechecker.mli
=======
#################################################
>>>>>>> 9ae31506

BASE_FILES     := $(FILES)
GENERATED_FILES = $(PARSERS) $(LEXERS) 
FILES += $(GENERATED_FILES)

BC_FILES    =$(patsubst %,%.cmo,$(FILES))
BC_INCLUDES =$(patsubst %,%.cmi,$(FILES))
NC_FILES    =$(patsubst %,%.cmx,$(FILES))
NC_INCLUDES =$(patsubst %,%.cmxi,$(FILES))

EXTRA_FILES        := $(TOPLEVEL_FILES)
BC_EXTRA_FILES      =$(patsubst %,%.cmo, $(EXTRA_FILES))
BC_EXTRA_INCLUDES   =$(patsubst %,%.cmi, $(EXTRA_FILES))
NC_EXTRA_FILES      =$(patsubst %,%.cmx, $(EXTRA_FILES))
NC_EXTRA_INCLUDES   =$(patsubst %,%.cmxi,$(EXTRA_FILES))

OCAML_FLAGS +=\
	$(patsubst %, -I %,$(DIRS))

OCAMLOPT_FLAGS +=\
	$(patsubst %, -I %,$(DIRS))

#################################################

all: Makefile.local versioncheck bin/k3

versioncheck:
	@if [ $(shell ocaml -version | sed 's/.*version \(.*\)$$/\1/' | \
	                  awk -F. '{print ($$1+1000) ($$2+1000) ($$3+1000)}')\
	     -lt 100310121001 ] ; then \
	  echo "Your OCaml version is too low.  OCaml 3.12.1 is required, you have"\
	       $(shell ocaml -version); exit -1; fi

bin/k3: $(NC_FILES) $(NC_EXTRA_FILES)
	@echo "Linking K3 (Optimized)"
	@$(OCAMLOPT) $(OCAMLOPT_FLAGS) -o $@ $(NC_FILES) $(NC_EXTRA_FILES)

<<<<<<< HEAD
driver: Tree.cmo K3.cmo K3Helpers.cmo K3Parser.cmo K3Lexer.cmo driver.cmo 
	ocamlc -annot -o driver Tree.cmo K3.cmo K3Parser.cmo K3Lexer.cmo driver.cmo
=======
#################################################

$(BC_FILES) $(BC_EXTRA_FILES) : %.cmo : %.ml
	@if [ -f $(*).mli ] ; then \
		echo Compiling Header $(*);\
		$(OCAMLCC) $(OCAML_FLAGS) -c $(*).mli;\
	fi	
	@echo Compiling $(*)
	@$(OCAMLCC) $(OCAML_FLAGS) -c $<

$(NC_FILES) $(NC_EXTRA_FILES) : %.cmx : %.ml
	@if [ -f $(*).mli ] ; then \
		echo Compiling Optimized Header $(*);\
		$(OCAMLOPT) $(OCAMLOPT_FLAGS) -c $(*).mli;\
	fi	
	@echo Compiling Optimized $(*)
	@$(OCAMLOPT) $(OCAMLOPT_FLAGS) -c $<

$(patsubst %,%.ml,$(LEXERS)) : %.ml : %.mll
	@echo Building Lexer $(*)
	@$(OCAMLLEX) $< 2>&1 | sed 's/^/  /'

$(patsubst %,%.ml,$(PARSERS)) : %.ml : %.mly
	@echo Building Parser $(*)
	@$(OCAMLYACC) $< 2>&1 | sed 's/^/  /'

# Ignore generated CMI dependencies.  They get autocompiled along with the
# object files
$(patsubst %,%.cmi,$(FILES)) : 
$(patsubst %,%.cmxi,$(FILES)) : 

#################################################

Makefile.deps: Makefile $(patsubst %,%.ml,$(BASE_FILES))
	@echo Computing Dependency Graph
	@$(OCAMLDEP) $(patsubst %, -I %,$(DIRS)) \
			$(patsubst %,%.ml,$(BASE_FILES)) > $@

Makefile.local:
	@echo Initializing local configuration file
	@cp config/Makefile.local.default Makefile.local

include Makefile.deps
include Makefile.local

#################################################
>>>>>>> 9ae31506

clean:
	rm -f $(patsubst %,%.ml,$(GENERATED_FILES))
	rm -f $(patsubst %,%.mli,$(PARSERS))
	rm -f $(patsubst %,%.output,$(PARSERS))
	rm -f $(BC_FILES) $(BC_INCLUDES) $(BC_EXTRA_FILES) $(BC_EXTRA_INCLUDES)
	rm -f $(NC_FILES) $(NC_INCLUDES) $(NC_EXTRA_FILES) $(NC_EXTRA_INCLUDES)
	rm -f $(patsubst %,%.o,$(FILES)) $(patsubst %,%.o,$(EXTRA_FILES))
	rm -f $(patsubst %,%.annot,$(FILES))
	rm -f bin/k3

#################################################

.PHONY: all versioncheck
	<|MERGE_RESOLUTION|>--- conflicted
+++ resolved
@@ -25,18 +25,7 @@
 	util\
 	stages/k3 \
 
-<<<<<<< HEAD
-K3Helpers.cmi: K3Helpers.mli K3.cmi Tree.cmi
-	ocamlc -annot -c K3Helpers.mli
-
-K3Helpers.cmo: K3Helpers.ml K3Helpers.cmi K3.cmi Tree.cmi
-	ocamlc -annot -c K3Helpers.ml
-
-K3Typechecker.cmi: K3Typechecker.mli K3.cmi Tree.cmi
-	ocamlc -annot -c K3Typechecker.mli
-=======
 #################################################
->>>>>>> 9ae31506
 
 BASE_FILES     := $(FILES)
 GENERATED_FILES = $(PARSERS) $(LEXERS) 
@@ -74,10 +63,6 @@
 	@echo "Linking K3 (Optimized)"
 	@$(OCAMLOPT) $(OCAMLOPT_FLAGS) -o $@ $(NC_FILES) $(NC_EXTRA_FILES)
 
-<<<<<<< HEAD
-driver: Tree.cmo K3.cmo K3Helpers.cmo K3Parser.cmo K3Lexer.cmo driver.cmo 
-	ocamlc -annot -o driver Tree.cmo K3.cmo K3Parser.cmo K3Lexer.cmo driver.cmo
-=======
 #################################################
 
 $(BC_FILES) $(BC_EXTRA_FILES) : %.cmo : %.ml
@@ -124,7 +109,6 @@
 include Makefile.local
 
 #################################################
->>>>>>> 9ae31506
 
 clean:
 	rm -f $(patsubst %,%.ml,$(GENERATED_FILES))
