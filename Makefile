--- conflicted
+++ resolved
@@ -10,14 +10,10 @@
 	util/Tree \
 	stages/k3/K3 \
 	stages/k3/K3Util \
-<<<<<<< HEAD
 	stages/k3/K3Helpers \
 	stages/k3_dist/ProgInfo \
 	stages/k3_dist/GenDist \
-	#stages/k3/K3Typechecker \
-=======
 	stages/k3/K3Typechecker \
->>>>>>> c678cf9b
 	#stages/k3/K3Interpreter \
 
 TOPLEVEL_FILES=\
