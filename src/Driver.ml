(* Driver for the K3 programming language. *)

open Arg
open Str
open Constants
open Util
open K3.AST
open K3Printing
open K3.Annotation
open K3Values
open K3Values.Value
open K3Util
open K3Typechecker
open K3Streams
open K3Consumption
open K3Testing
open DriverHelpers

(* Note these override module names *)
module P = Printf

module PS = K3PrintSyntax

(* Helpers *)
let error s = prerr_endline s; exit 1

(* Compilation languages *)
type in_lang_t = K3in | M3in

let in_lang_descs = [
    K3in,     "k3",  "K3";
    M3in,     "m3",  "M3";
  ]

type out_lang_t =
  | K3 | AstK3
  | K3Dist
  | K3Test | K3DistTest (* output k3 with some test code *)
  | AstK3Dist
  | K3New (* new k3 syntax *)

let out_lang_descs = [
    K3,          "k3",        "K3";
    K3Test,      "k3test",    "K3 Test";
    AstK3,       "k3ast",     "K3 AST";
    K3Dist,      "k3dist",    "Distributed K3";
    K3DistTest,  "k3disttest","Distributed K3 with test code";
    AstK3Dist,   "k3distast", "Distributed K3 AST";
    K3New,       "k3new",     "New K3";
  ]

(* types of data carried around  by the driver *)
type data_t =
  | K3Data of program_t
  (* for distributed programs, we also need the metadata of the maps, and we include
   * the non-distributed program *)
  | K3DistData of program_t * ProgInfo.prog_data_t * program_t
  | K3TestData of program_test_t

let string_of_data = function
  | K3Data _ -> "k3data"
  | K3DistData _ -> "k3distdata"
  | K3TestData _ -> "k3testdata"

(* Evaluation option setters *)
let parse_port p =
  let error () = invalid_arg ("invalid port: "^p) in
  try let r = int_of_string p in if r > 65535 then error () else r
  with Failure _ -> error()

(* ip-role format is 'ip:port/role' *)
let parse_ip_role ipr_str =
  let ident = "[a-zA-Z_][a-zA-Z0-9_]*" in (* legal identifier *)
  let num = "[0-9]+" in
  let ip = num^"\\."^num^"\\."^num^"\\."^num in
<<<<<<< HEAD
  let r = Str.regexp @:
    Printf.sprintf "\\(%s\\|localhost\\)\\(:%s\\)/\\(%s\\)" ip num ident
  in
  let error () = invalid_arg "invalid ip string format" in
  if Str.string_match r ipr_str 0 then
    match r_groups ipr_str ~r ~n:3 with
    | [Some ip; Some port; Some role] -> (ip, parse_port @@ str_drop 1 port), str_drop 1 role
    | _                               -> error ()
=======
  let r = Str.regexp @@
    "\\("^ident^"=\\)?\\("^ip^"\\|localhost\\)\\(:"^num^"\\)?\\(/"^ident^"\\)?"
  in
  let error () = invalid_arg "invalid ip string format" in
  if Str.string_match r ipr_str 0 then
    let ms = List.map (fun i ->
        try some @@ Str.matched_group i ipr_str
        with Not_found -> None
      ) [1;2;3;4]
    in
    let alias = match at ms 0 with
    | None   -> None
    | Some x -> some @@ str_drop_end 1 x (* get rid of extra char *)
    in
    let role = match at ms 3 with
    | None   -> None
    | Some x -> some @@ str_drop 1 x (* get rid of extra char *)
    in
    match at ms 1, at ms 2 with (* ip, port *)
    | None, None         -> error ()
    | Some ip, None      -> (ip, default_port), role, alias
    | None, Some port    -> (default_ip, parse_port @@ str_drop 1 port), role, alias
    | Some ip, Some port -> (ip, parse_port @@ str_drop 1 port), role, alias
>>>>>>> 879c8d8e
  else error ()

let string_of_lang_descs descs i =
  let l = List.filter (fun (x,_,_) -> x = i) descs in
  if l = [] then "unknown" else let _,_,r = List.hd l in r

let string_of_in_lang = string_of_lang_descs in_lang_descs
let string_of_out_lang = string_of_lang_descs out_lang_descs

let format_language_description (lang_t, short_desc, long_desc) =
  let pad_or_truncate_str s len =
    let s_len = String.length s in
    if s_len > len then String.sub s 0 len
    else s^(String.make (len - s_len) ' ')
  in
  "  "^(pad_or_truncate_str short_desc 10)^long_desc

let parse_lang data str s =
  try
    let (x,_,_) = List.find (fun (_,s2,_) -> s = s2) data
    in x
  with Not_found -> error ("Invalid "^str^": "^s)

let parse_in_lang = parse_lang in_lang_descs "input language"
let parse_out_lang = parse_lang out_lang_descs "output language"

(* Spec helpers *)
let setter_specs param spec_desc = List.map (fun (param_val, flag, desc) ->
  let fn () = param := param_val
  in (flag, Arg.Unit fn, "         "^desc)) spec_desc

(* Testing modes *)
type test_mode_t = ExpressionTest | ProgramTest

let test_descriptions = [
    ExpressionTest,   "--expr",  "Use expression test input";
    ProgramTest,      "--prog",  "Use program test input";
  ]

let test_specs test_mode_param = setter_specs test_mode_param test_descriptions

let string_of_test_mode = function ExpressionTest -> "Expression" | ProgramTest -> "Program"

(* Actions *)
type action_t = REPL | Compile | Interpret | Print | Test

let action_descriptions = [
    Print,            "-p",    "Print program as specified language";
    Compile,          "-c",    "Compile to specified language";
    Interpret,        "--eval", "Interpret with specified language";
    Test,             "--test", "K3 testing";
    REPL,             "--top",  "Interactive toplevel";
  ]

let action_specs action_param = setter_specs action_param action_descriptions

(* Driver parameters *)
type parameters = {
    action                : action_t ref;
    test_mode             : test_mode_t ref;
    mutable in_lang       : in_lang_t;
    mutable out_lang      : out_lang_t;
    mutable search_paths  : string list;
    mutable input_files   : string list;
    mutable peers         : K3Global.peer_t list;
    mutable default_peer  : bool; (* whether we're using the default peer *)
    mutable partition_map : K3Route.part_map_t;
    mutable run_length    : int64;
    mutable print_types   : bool; (* TODO                                    : change to a debug flag *)
    mutable debug_info    : bool;
    mutable verbose       : bool;
    mutable trace_files   : string list;
    mutable order_files   : string list;

    mutable queue_type   : K3Runtime.queue_type; (* type of queue for interpreter *)
    mutable shuffle_tasks : bool; (* Shuffle tasks from different node
                                    to simulate network delay *)
    mutable force_correctives : bool; (* Force correctives being generated *)
    mutable k3new_data_file : string;
    mutable k3new_folds : bool;   (* output fold instead of map/ext *)
    mutable load_path : string;    (* path for the interpreter to load csv files from *)
    mutable use_multiindex : bool; (* whether to generate code that uses multiindex maps *)
    mutable enable_gc : bool;
  }

let default_cmd_line_params () = {
    action            = ref Print;
    test_mode         = ref ProgramTest;
    in_lang           = K3in;
    out_lang          = K3;
    search_paths      = default_search_paths;
    input_files       = [];
    peers             = default_peers;
    default_peer      = true;
    partition_map     = [];
    run_length        = default_run_length;
    print_types       = default_print_types;
    debug_info        = default_debug_info;
    verbose           = default_verbose;
    trace_files       = [];
    order_files       = [];

    queue_type        = K3Runtime.GlobalQ;
    shuffle_tasks     = default_shuffle_tasks;
    force_correctives = false;
    k3new_data_file   = "default.k3";
    k3new_folds       = false;
    load_path         = "";
    use_multiindex    = false;
    enable_gc         = false;
  }

let cmd_line_params = default_cmd_line_params ()


let handle_type_error p (uuid, name, msg) =
  let s = K3TypeError.string_of_error msg in
  prerr_endline "----Type error----";
  prerr_endline @@ "Error("^(string_of_int uuid)^"): "^name^": "^s;
  (match p with
  | K3Data p | K3DistData(p,_,_)->
      if cmd_line_params.debug_info then
        prerr_endline @@ string_of_program ~print_id:true p
      else
        prerr_endline @@ PS.string_of_program ~uuid_highlight:uuid p
  | K3TestData p_test -> prerr_endline @@
    PS.string_of_program_test ~uuid_highlight:uuid p_test);
  exit 1

let handle_interpret_error p (uuid,error) =
  prerr_endline "----Interpreter error----";
  prerr_endline @@ "Error("^(string_of_int uuid)^"): "^error;
  (match p with
  | K3Data p | K3DistData(p,_,_)->
      prerr_endline @@ PS.string_of_program ~uuid_highlight:uuid p
  | K3TestData p_test -> prerr_endline @@
    PS.string_of_program_test ~uuid_highlight:uuid p_test);
  exit 1

(* Program parsers *)
let parse_program_from_string parsefn lexfn str =
  let lexbuf =
    try Lexing.from_string str
    with Failure _ -> handle_lexer_error ()
  in
    try parsefn lexfn lexbuf
    with
    | Parsing.Parse_error -> handle_local_parse_error lexbuf
    | Failure(msg) -> handle_parse_error ~msg:msg lexbuf
    | Pervasives.Exit -> raise Parsing.Parse_error

let parse_test_file params = match !(params.test_mode) with
  | ExpressionTest -> parse_program K3Parser.expression_test K3Lexer.tokenize
  | ProgramTest    -> parse_program K3Parser.program_test K3Lexer.tokenize

(* Program transformers *)
let typed_program_with_globals p =
  let p' =
    K3Global.add_globals cmd_line_params.peers p in
  try
    let p, env, trig_env, _ = type_bindings_of_program p' in
    p, (env, trig_env)
  with TypeError (a,b,c) -> handle_type_error (K3Data p') (a,b,c)

let typed_program_test_with_globals prog_test =
  let add_g p =
    K3Global.add_globals cmd_line_params.peers p
  in
  match prog_test with
  | ProgTest(p, testl)    ->
      let p' = add_g p in
      let p_t = ProgTest(p', testl) in
      begin
        try deduce_program_test_type p_t
        with TypeError (a,b,c) -> handle_type_error (K3TestData p_t) (a,b,c)
      end
  | NetworkTest(p, testl) ->
      let p' = add_g p in
      let p_t = NetworkTest(p', testl) in
      begin
        try deduce_program_test_type p_t
        with TypeError (a,b,c) -> handle_type_error (K3TestData p_t) (a,b,c)
      end
  | ExprTest(p_ts) -> failwith "expr_test unhandled"


(* for most functions, we don't need the globals included *)
let typed_program p =
  let p, envs = typed_program_with_globals p in
  K3Global.remove_globals cmd_line_params.peers p, envs


(* don't include globals *)
let typed_program_test prog_test =
  let prog_test' = typed_program_test_with_globals prog_test in
  let remove_g p =
    K3Global.remove_globals cmd_line_params.peers p
  in
  match prog_test' with
  | ProgTest(p, tl)    -> ProgTest(remove_g p, tl)
  | NetworkTest(p, tl) -> NetworkTest(remove_g p, tl)
  | ExprTest(p_ts)     -> failwith "expr_test unhandled"

(* Action handlers *)
(* TODO *)
let repl params inputs = ()

(* TODO *)
let compile params inputs = ()

(* Interpret actions *)
let interpret_k3 params prog = let p = params in
  (* this not only adds type info, it adds the globals which are crucial
    * for interpretation *)
  let tp, envs = typed_program_with_globals prog in
  let open K3Interpreter in
  try
    let interp = init_k3_interpreter tp ~run_length:p.run_length
                                        ~peers:p.peers
                                        ~shuffle_tasks:p.shuffle_tasks
                                        ~queue_type:p.queue_type
                                        ~load_path:p.load_path
    in
    snd @@ interpret_k3_program interp
  with RuntimeError (uuid,str) -> handle_interpret_error (K3Data tp) (uuid,str)

let interpret params inputs =
  let f = function
    | K3Data p
    | K3DistData(p,_,_)
    | K3TestData(ProgTest(p, _))
    | K3TestData(NetworkTest(p, _)) -> ignore @@ interpret_k3 params p
    | _ -> failwith "data type not supported for interpretation"
  in
  List.iter f inputs

(* Print actions *)
let print_event_loop (id, (res_env, ds_env, instrs)) =
    print_endline ("----Role "^id^" Flow Program----");
    print_string (string_of_resource_env res_env);
    print_string (string_of_dispatcher_env ds_env)

let string_of_typed_meta (t,a) = string_of_annotation a

let print_k3_program ?(no_roles=false) f = function
  | K3Data p | K3DistData (p,_,_) ->
    let tp, envs = typed_program p in
    let event_loops, default = roles_of_program tp in
      print_endline @@ f (tp, envs);
      if not no_roles then (
        List.iter print_event_loop event_loops;
        (match default with None -> ()
          | Some (_,x) -> print_event_loop ("DEFAULT", x))
      )
  | _ -> error "Cannot print this type of data"

(* create and print a k3 program with an expected section *)
let print_k3_test_program = function
  | idx, K3DistData (p, meta, orig_p) ->
      (* get the folded expressions comparing values for latest vid.
       * These go in the expected statements at the end *)
      let tests_by_map = GenTest.expected_code_all_maps meta in
      let drop_roles =
        List.filter (fun d -> not (is_role d || is_def_role d)) in
      let p', test_vals =
        (* get the test values from the dbtoaster trace if available *)
        if not @@ null cmd_line_params.trace_files then
          (* we only care about the code part *)
          let tests_by_map = List.map (fun (nm, (code, empty)) ->
            nm, code) tests_by_map
          in
          let role_s, maplist =
            let trace_file = at cmd_line_params.trace_files idx in
            FromTrace.string_of_file trace_file ~is_dist:true
          in
           (* debug *)
           (* List.iter (fun (nm, code) -> print_endline code) maplist; *)
          let map_final_l =
            list_map (fun (nm, code) -> nm, parse_k3_expr code) maplist in
          (* join according to map name *)
          let map_tests_join = assoc_join map_final_l tests_by_map in
          let tests_vals =
            list_map (fun (_, (final, e)) -> e, InlineExpr final)
              map_tests_join
          in
          (* add the produced test roles and trigger *)
          (* debug *)
          (* filter out all role stuff in the original generated ast *)
          let new_p = 
            try drop_roles p @ parse_k3_prog role_s
            with x -> print_endline role_s; raise x
          in
          new_p, tests_vals

        (* use the order files to simulate the system *)
        else if not @@ null cmd_line_params.order_files then
          let order_file = at cmd_line_params.order_files idx in
          let events = FromTrace.events_of_order_file order_file in
          let role_s = FromTrace.string_of_test_role ~is_dist:false events in
          (* Note that we take the single-site version here *)
          (* debug *)
          print_endline @@ role_s;
          let p' = drop_roles orig_p @ parse_k3_prog role_s in
          (* run the interpreter on our code *)
          let params = default_cmd_line_params () in
          let _, (_, (env, _)) =
            hd @@ interpret_k3 params p' in (* assume one node *)
          (* match the maps with their values *)
          let tests_vals =
            List.map (fun (name, (exp_code, empty)) ->
              let v =
                try !(IdMap.find name env)
                with Not_found -> failwith "Missing map in environment"
              in
              (* deal with empty sets. In these cases, we don't have the types *)
              let res = match v with
              | VSet [] -> empty
              | _       -> expr_of_value 0 v
              in
              exp_code, InlineExpr res
            ) tests_by_map
          in
          (* now create a distributed version *)
          let role_dist_s =
            FromTrace.string_of_test_role ~is_dist:true events in
          let p' = drop_roles p @ parse_k3_prog role_dist_s in
          p', tests_vals

        else
          (* we don't have a trace file or order file for final value tests *)
          p, list_map (fun (_, (e,_)) -> e, FileExpr "dummy") tests_by_map
      in
      let prog_test = NetworkTest(p', test_vals) in
      let _, prog_test = renumber_test_program_ids prog_test in
      let prog_test = typed_program_test prog_test in
      print_endline @@ PS.string_of_program_test prog_test

  | idx, K3Data p ->
      (* get the test values from the dbtoaster trace *)
      let p', test_vals =
        if cmd_line_params.trace_files <> [] then
          let code_s, maplist =
            let trace_file = at cmd_line_params.trace_files idx in
            FromTrace.string_of_file trace_file ~is_dist:false
          in
           (* debug *)
            (*List.iter (fun (nm, code) -> print_endline code) maplist; *)
          let map_final_l = list_map (fun (nm, code) ->
            K3Helpers.mk_var nm, parse_k3_expr code
          ) maplist in
          let tests_vals = list_map (fun (nm, e) ->
            nm, InlineExpr e) map_final_l in
          (* filter our all role stuff in the original generated ast *)
          let filter_p = List.filter
            (fun d -> not (is_role d || is_def_role d)) p in
          (* add the produced test roles and trigger *)
          (* debug *)
          (*print_endline code_s;*)
          let s = parse_k3_prog code_s in
          let new_p = filter_p @ s in
          new_p, tests_vals
        else error "Test printout requires trace file"
      in
      let prog_test = NetworkTest(p', test_vals) in
      let _, prog_test = renumber_test_program_ids prog_test in
      let prog_test = typed_program_test prog_test in
      print_endline @@ PS.string_of_program_test prog_test

  | _ -> error "Cannot print this type of data"

(* Top-level print handler *)
let print params inputs =
  let idx_inputs = insert_index_fst inputs in
  let sofp = string_of_program ~verbose:cmd_line_params.verbose ~print_id:true in
  let print_fn = match params.out_lang with
    | AstK3 | AstK3Dist   -> print_k3_program (sofp |- fst) |- snd
    | K3 | K3Dist         -> print_k3_program (PS.string_of_program |- fst) |- snd
    | K3New               -> print_k3_program ~no_roles:true (K3NewPrint.string_of_dist_program
                               ~map_to_fold:params.k3new_folds
                               ~file:params.k3new_data_file)
                               |- snd
    | K3Test | K3DistTest -> print_k3_test_program
  in List.iter print_fn idx_inputs

(* Test actions *)
let test params inputs =
  let test_fn fname input =
    match input with
    | K3TestData(ExprTest _ as x) -> test_expressions fname x
    | K3TestData((ProgTest _ | NetworkTest _) as x) ->
        let globals_k3 = K3Global.globals params.peers in
        test_program globals_k3 (interpret_k3 params) fname x
    | x -> error @@ "testing not yet implemented for "^string_of_data x
  in List.iter2 test_fn params.input_files inputs

let transform_to_k3_dist params p proginfo =
  let force_correctives = params.force_correctives in
  let use_multiindex = params.use_multiindex in
  let enable_gc = params.enable_gc in
  GenDist.gen_dist ~force_correctives ~use_multiindex ~enable_gc proginfo params.partition_map p

let process_inputs params =
  let proc_fn f = match params.in_lang, !(params.action) with
    | K3in, Test -> K3TestData(parse_test_file params f)
    | K3in, _    -> K3Data(parse_k3_file f)
    | M3in, _    ->
        let m3prog = parse_m3_file f in
        let proginfo = M3ProgInfo.prog_data_of_m3 m3prog in
        if params.debug_info then
          print_endline (ProgInfo.string_of_prog_data proginfo);
        let prog = M3ToK3.m3_to_k3 m3prog in
        if params.out_lang = K3Test then K3Data(prog)
        else K3DistData(prog, proginfo, prog)
  in List.map proc_fn params.input_files

(* this function can only transform to another k3 format *)
let transform params ds =
  let proc_fn input = match params.out_lang, input with
   | (AstK3Dist | K3Dist | K3DistTest), K3DistData(p, proginfo, _) ->
       let p' = transform_to_k3_dist params p proginfo in
       K3DistData(p', proginfo, p)
   | (AstK3Dist | K3Dist | K3DistTest), _ ->
       failwith "Missing metadata for distributed version"
   | _, data -> data
  in List.map proc_fn ds

(* Driver execution *)
let process_parameters params =
  (* preprocess params *)

  (* distributed programs must have M3 as their input language *)
  (match params.out_lang with
    | K3Dist | AstK3Dist | K3DistTest -> params.in_lang <- M3in
    | _ -> ());

  let inputs = process_inputs params in
  let inputs = transform params inputs in
  match !(params.action) with
  | Compile   -> compile params inputs
  | Interpret -> interpret params inputs
  | Print     -> print params inputs
  | REPL      -> repl params inputs
  | Test      -> test params inputs

(* General parameter setters *)
let append_peers ipr_str_list =
  let ip_roles = Str.split (Str.regexp @@ Str.quote ",") ipr_str_list in
  let new_peers = List.map parse_ip_role ip_roles in
  if cmd_line_params.default_peer then
    cmd_line_params.peers <- new_peers
  else
    cmd_line_params.peers <- cmd_line_params.peers @ new_peers

(* Load peer address from file
 * NOTE does not contain localhost if peers are specified*)
let load_peer file =
  let line_lst = read_file_lines file in
  if (List.length line_lst) = 0 then
    error "Empty node file"
  else
    cmd_line_params.peers <- List.map parse_ip_role line_lst

let load_partition_map file =
  let str = read_file file in
  let str_full = "declare pmap : [(string, [(int, int)])] = "^str in
  let prog = parse_program_from_string K3Parser.program K3Lexer.tokenize str_full
  in cmd_line_params.partition_map <- K3Route.list_of_k3_partition_map prog

(* Argument descriptions *)
let param_specs = Arg.align

  (* Actions *)
  (action_specs cmd_line_params.action@
   test_specs cmd_line_params.test_mode@[

  (* Compilation parameters *)
  "-i", Arg.String (fun l -> cmd_line_params.in_lang <- parse_in_lang l),
      "lang     Set the compiler's input language";
  "-l", Arg.String (fun l -> cmd_line_params.out_lang <- parse_out_lang l),
      "lang     Set the compiler's output language";
  "-I", Arg.String (fun p ->
      cmd_line_params.search_paths <- cmd_line_params.search_paths @ [p]),
      "dir      Include a directory in the module search path";

  (* Interpreter and evaluation parameters *)
  "-n", Arg.String append_peers,
      "[addr]   Append addresses to the peer list";
  "--steps", Arg.String (fun len ->
      cmd_line_params.run_length <- Int64.of_string len),
      "int64    Set program run length in # of messages";
  "-m", Arg.String load_partition_map,
      "file     Load a partition map from a file";
  "--peers", Arg.String load_peer,
      "file     Load peer address from a file";
  "--trace", Arg.String (fun file ->
    cmd_line_params.trace_files <- cmd_line_params.trace_files @ [file]),
      "file     Load a DBToaster trace file";
  "--order", Arg.String (fun file ->
    cmd_line_params.order_files <- cmd_line_params.order_files @ [file]),
      "file     Load a map order file";
  "--datafile", Arg.String (fun file ->
    cmd_line_params.k3new_data_file <- file),
      "file     Specify a k3new data file";
  "--k3new_folds", Arg.Unit (fun () -> cmd_line_params.k3new_folds <- true),
      "         For k3new: output folds instead of ext and map";
  "--use_idx", Arg.Unit (fun () -> cmd_line_params.use_multiindex <- true),
      "         Use multiindex maps";
  "--gc", Arg.Unit (fun () -> cmd_line_params.enable_gc <- true),
      "         Use garbage collection";

  (* Debugging parameters *)

  "-t", Arg.Unit (fun () -> cmd_line_params.print_types <- true),
      "         Print types as part of output";
  "-d", Arg.Unit (fun () -> cmd_line_params.debug_info  <- true),
      "         Print debug info (context specific)";
  "-v", Arg.Unit (fun () -> cmd_line_params.verbose <- true),
  "             Print verbose output (context specific)";
  (* Interpreter related *)
  "-q", Arg.String (fun q -> cmd_line_params.queue_type <- match q with
    | "global"  -> K3Runtime.GlobalQ
    | "node"    -> K3Runtime.PerNodeQ
    | "trigger" -> K3Runtime.PerTriggerQ
    | x         -> error @@ "Unknown parameter "^x),
      "         Queue type: global/node/trigger";
  "--shuffle", Arg.Unit (fun () -> cmd_line_params.shuffle_tasks <- true),
      "         Shuffle tasks to simulate network delays";
  "--force", Arg.Unit (fun () -> cmd_line_params.force_correctives <- true),
      "         Force distributed compilation to produce more correctives";
  "--load_path", Arg.String (fun s -> cmd_line_params.load_path <- s),
      "         Path for interpreter to load files from";
  ])

let usage_msg =
  ("k3 [opts] sourcefile1 [sourcefile2 [...]]"^
     "\n---- Input languages ----\n"^
     (String.concat "\n"
       (List.map format_language_description in_lang_descs))^
     "\n---- Output languages ----\n"^
     (String.concat "\n"
       (List.map format_language_description out_lang_descs))^
     "\n---- Options ----")

let parse_cmd_line () =
  Arg.parse param_specs
    (fun f -> cmd_line_params.input_files <- cmd_line_params.input_files @ [f])
    usage_msg

(* --- Start --- *)
let main () =
  parse_cmd_line();
  if (List.length cmd_line_params.input_files) < 1 then
    (Arg.usage param_specs usage_msg;
     error "\nNo input files specified");

  process_parameters cmd_line_params

let _ = if not !Sys.interactive then Printexc.print main ()<|MERGE_RESOLUTION|>--- conflicted
+++ resolved
@@ -73,7 +73,6 @@
   let ident = "[a-zA-Z_][a-zA-Z0-9_]*" in (* legal identifier *)
   let num = "[0-9]+" in
   let ip = num^"\\."^num^"\\."^num^"\\."^num in
-<<<<<<< HEAD
   let r = Str.regexp @:
     Printf.sprintf "\\(%s\\|localhost\\)\\(:%s\\)/\\(%s\\)" ip num ident
   in
@@ -82,31 +81,6 @@
     match r_groups ipr_str ~r ~n:3 with
     | [Some ip; Some port; Some role] -> (ip, parse_port @@ str_drop 1 port), str_drop 1 role
     | _                               -> error ()
-=======
-  let r = Str.regexp @@
-    "\\("^ident^"=\\)?\\("^ip^"\\|localhost\\)\\(:"^num^"\\)?\\(/"^ident^"\\)?"
-  in
-  let error () = invalid_arg "invalid ip string format" in
-  if Str.string_match r ipr_str 0 then
-    let ms = List.map (fun i ->
-        try some @@ Str.matched_group i ipr_str
-        with Not_found -> None
-      ) [1;2;3;4]
-    in
-    let alias = match at ms 0 with
-    | None   -> None
-    | Some x -> some @@ str_drop_end 1 x (* get rid of extra char *)
-    in
-    let role = match at ms 3 with
-    | None   -> None
-    | Some x -> some @@ str_drop 1 x (* get rid of extra char *)
-    in
-    match at ms 1, at ms 2 with (* ip, port *)
-    | None, None         -> error ()
-    | Some ip, None      -> (ip, default_port), role, alias
-    | None, Some port    -> (default_ip, parse_port @@ str_drop 1 port), role, alias
-    | Some ip, Some port -> (ip, parse_port @@ str_drop 1 port), role, alias
->>>>>>> 879c8d8e
   else error ()
 
 let string_of_lang_descs descs i =
