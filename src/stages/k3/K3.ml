(* The K3 Programming Language *)

open Util
open Tree
open K3AST
open K3Annotations

(****************************
 * Functors
 ****************************)
module GenericAST(Annotation : ASTAnnotationType) =
struct

include ASTCommonImpl

(* Annotations *)
type annotation_t = Annotation.annotation_t

type container_type_t
    = TSet
    | TBag
    | TList
    | TMap
    | TSortedMap
    | TSortedSet
    | TVector
    | TVMap of IntSetSet.t option

type base_type_t
    = TTop
    | TUnknown
    | TUnit
    | TBool
    | TByte
    | TInt
    | TDate (* treated like TInt, but gives us extra info *)
    | TFloat
    | TString
    | TMaybe        of type_t
    | TTuple        of type_t list
    | TCollection   of container_type_t * type_t
    | TAddress
    | TTarget       of type_t
    | TFunction     of type_t list * type_t
    | TIndirect     of type_t

and mutable_t = bool

and type_t = {
  typ: base_type_t;
  mut: bool;
  anno: annotation_t;
}

(* Arguments *)
type arg_t
    = AIgnored
    | AVar      of id_t * type_t
    | AMaybe    of arg_t
    | ATuple    of arg_t list

(* Constants *)
type constant_t
    = CUnit
    | CUnknown
    | CBool     of bool
    | CInt      of int
    | CFloat    of float
    | CString   of string
    | CAddress  of address
    | CTarget   of id_t             (* trigger name *)

(* Expressions *)
type expr_tag_t
    = Const of constant_t
    | Var   of id_t
    | Tuple
    | Ignore

    | Just
    | Nothing   of type_t

    | Empty     of type_t
    | Singleton of type_t
    | Combine
    | Size

    | Range     of container_type_t

    | Add
    | Mult
    | Neg

    | Eq
    | Lt
    | Neq
    | Leq

    | Lambda        of arg_t
    | Apply
    | Subscript     of int (* for tuple access *)

    | Block
    | Iterate
    | IfThenElse
    | CaseOf of id_t (* first child is some, second is none *)

    | Map
    | Filter
    | Flatten
    | Aggregate
    | AggregateV       (* vmap version *)
    | GroupByAggregate
    | Sort

    | AtWith
    | MinWith
    | Peek
    | PeekWithVid    (* retain the vid for a vmap *)
    | Slice
<<<<<<< HEAD
    | SliceFrontier  (* slice with a frontier for < vid *)
    | SliceUpperEq     (* slice with an upper bound *)
=======
    | SliceFrontier     (* slice with a frontier for < vid *)
>>>>>>> 8b3ae29f
    | Insert
    | Update
    | UpsertWith        (* update with a default handler *)
    | UpsertWithBefore  (* update reading a frontier with a default handler *)
    | UpdateSuffix      (* update values > vid *)
    | Delete
    | DeletePrefix      (* delete <= a certain vid. save frontier at vid *)
    | FilterGEQ         (* filter >= a vid *)

    | Assign
    | Indirect
    | BindAs of id_t
    | Let of id_t list

    | Send

(* Expression Tree *)
type expr_t = ((int * expr_tag_t) * annotation_t) tree_t

type stop_behavior_t
    = UntilCurrent
    | UntilEmpty
    | UntilEOF

(* Flow program AST *)

(* The types of sources we can have, along with the information to uniquely
 * identify them. *)
type channel_format_t = CSV | JSON

type channel_type_t
    = File       of string
    | Network    of address

type stream_type_t
    = RandomStream of int    (* num of entries *)
    | ConstStream  of expr_t (* constants only *)

type resource_pattern_t =
    | Terminal      of id_t
    | Choice        of resource_pattern_t list
    | Sequence      of resource_pattern_t list
    | Optional      of resource_pattern_t
    | Repeat        of resource_pattern_t * stop_behavior_t

(* TODO: produce, listen instructions *)
type instruction_t = Consume of id_t

type flow_resource_t =
  | Handle  of type_t * channel_type_t * channel_format_t
  | Stream of type_t * stream_type_t
  | Pattern of resource_pattern_t

type flow_endpoint_t =
  | Resource   of id_t * flow_resource_t
  | Code       of id_t * arg_t * (id_t * type_t * annotation_t) list * expr_t

type flow_statement_t =
  | Source      of flow_endpoint_t
  | Sink        of flow_endpoint_t
  | BindFlow    of id_t * id_t
  | Instruction of instruction_t

type flow_program_t = (flow_statement_t * annotation_t) list

(* Top-Level Declarations *)
type declaration_t
    = Global        of id_t * type_t  * expr_t option
    | Foreign       of id_t * type_t
    | Flow          of flow_program_t
    | Role          of id_t * flow_program_t
    | DefaultRole   of id_t

(* K3 Programs *)
type program_t = (declaration_t * annotation_t) list

(* Testing *)
type check_expr_t = FileExpr of string | InlineExpr of string * expr_t

type program_test_t =
    | ProgTest    of program_t * (expr_t * check_expr_t) list
    | NetworkTest of program_t * (expr_t * check_expr_t) list
      (* Declarations, expression to evaluate, expected value *)
    | ExprTest    of (program_t * expr_t * check_expr_t) list
end


(****************************
 * K3 AST implementation
 ****************************)

module rec AST : ( ASTType with type annotation_t = Annotation.annotation_t )
= GenericAST(Annotation)

and Annotation : ( AnnotationType with type type_t := AST.type_t
                                   and type expr_t := AST.expr_t )
= struct

include ASTCommonImpl

(* Language components *)
type type_t = AST.type_t
type expr_t = AST.expr_t

type k3_annotation_t =
  | Property of string
  | Type    of type_t

type annotation_t = k3_annotation_t list

end<|MERGE_RESOLUTION|>--- conflicted
+++ resolved
@@ -118,12 +118,8 @@
     | Peek
     | PeekWithVid    (* retain the vid for a vmap *)
     | Slice
-<<<<<<< HEAD
     | SliceFrontier  (* slice with a frontier for < vid *)
     | SliceUpperEq     (* slice with an upper bound *)
-=======
-    | SliceFrontier     (* slice with a frontier for < vid *)
->>>>>>> 8b3ae29f
     | Insert
     | Update
     | UpsertWith        (* update with a default handler *)
