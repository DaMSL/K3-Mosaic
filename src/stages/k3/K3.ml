(* The K3 Programming Language *)

open Util
open Tree
open K3AST
open K3Annotations

(****************************
 * Functors
 ****************************)
module GenericAST(Annotation : ASTAnnotationType) =
struct

include ASTCommonImpl

(* Annotations *)
type annotation_t = Annotation.annotation_t

type container_type_t
    = TSet
    | TBag
    | TList
    | TMap
    | TSortedMap
<<<<<<< HEAD
    | TSortedSet
=======
    | TVector
>>>>>>> ff82bd8f
    | TVMap of IntSetSet.t option

type base_type_t
    = TTop
    | TUnknown
    | TUnit
    | TBool
    | TByte
    | TInt
    | TDate (* treated like TInt, but gives us extra info *)
    | TFloat
    | TString
    | TMaybe        of type_t
    | TTuple        of type_t list
    | TCollection   of container_type_t * type_t
    | TAddress
    | TTarget       of type_t
    | TFunction     of type_t list * type_t
    | TIndirect     of type_t

and mutable_t = bool

and type_t = {
  typ: base_type_t;
  mut: bool;
  anno: annotation_t;
}

(* Arguments *)
type arg_t
    = AIgnored
    | AVar      of id_t * type_t
    | AMaybe    of arg_t
    | ATuple    of arg_t list

(* Constants *)
type constant_t
    = CUnit
    | CUnknown
    | CBool     of bool
    | CInt      of int
    | CFloat    of float
    | CString   of string
    | CAddress  of address
    | CTarget   of id_t             (* trigger name *)

(* Expressions *)
type expr_tag_t
    = Const of constant_t
    | Var   of id_t
    | Tuple

    | Just
    | Nothing   of type_t

    | Empty     of type_t
    | Singleton of type_t
    | Combine
    | Size

    | Range     of container_type_t

    | Add
    | Mult
    | Neg

    | Eq
    | Lt
    | Neq
    | Leq

    | Lambda        of arg_t
    | Apply
    | Subscript     of int (* for tuple access *)

    | Block
    | Iterate
    | IfThenElse
    | CaseOf of id_t (* first child is some, second is none *)

    | Map
    | Filter
    | Flatten
    | Aggregate
    | AggregateV       (* vmap version *)
    | GroupByAggregate
    | Sort

    | AtWith
    | MinWith
    | Peek
    | PeekWithVid       (* retain the vid for a vmap *)
    | Slice
    | SliceFrontier     (* slice with a frontier for < vid *)
    | Insert
    | Update
    | UpsertWith        (* update with a default handler *)
    | UpsertWithBefore  (* update reading a frontier with a default handler *)
    | UpdateSuffix      (* update values > vid *)
    | Delete
    | DeletePrefix      (* delete <= a certain vid. save frontier at vid *)
    | FilterGEQ         (* filter >= a vid *)

    | Assign
    | Indirect
    | BindAs of id_t
    | Let of id_t list

    | Send

(* Expression Tree *)
type expr_t = ((int * expr_tag_t) * annotation_t) tree_t

type stop_behavior_t
    = UntilCurrent
    | UntilEmpty
    | UntilEOF

(* Flow program AST *)

(* The types of sources we can have, along with the information to uniquely
 * identify them. *)
type channel_format_t = CSV | JSON

type channel_type_t
    = File       of string
    | Network    of address

type stream_type_t
    = RandomStream of int    (* num of entries *)
    | ConstStream  of expr_t (* constants only *)

type resource_pattern_t =
    | Terminal      of id_t
    | Choice        of resource_pattern_t list
    | Sequence      of resource_pattern_t list
    | Optional      of resource_pattern_t
    | Repeat        of resource_pattern_t * stop_behavior_t

(* TODO: produce, listen instructions *)
type instruction_t = Consume of id_t

type flow_resource_t =
  | Handle  of type_t * channel_type_t * channel_format_t
  | Stream of type_t * stream_type_t
  | Pattern of resource_pattern_t

type flow_endpoint_t =
  | Resource   of id_t * flow_resource_t
  | Code       of id_t * arg_t * (id_t * type_t * annotation_t) list * expr_t

type flow_statement_t =
  | Source      of flow_endpoint_t
  | Sink        of flow_endpoint_t
  | BindFlow    of id_t * id_t
  | Instruction of instruction_t

type flow_program_t = (flow_statement_t * annotation_t) list

(* Top-Level Declarations *)
type declaration_t
    = Global        of id_t * type_t  * expr_t option
    | Foreign       of id_t * type_t
    | Flow          of flow_program_t
    | Role          of id_t * flow_program_t
    | DefaultRole   of id_t

(* K3 Programs *)
type program_t = (declaration_t * annotation_t) list

(* Testing *)
type check_expr_t = FileExpr of string | InlineExpr of string * expr_t

type program_test_t =
    | ProgTest    of program_t * (expr_t * check_expr_t) list
    | NetworkTest of program_t * (expr_t * check_expr_t) list
      (* Declarations, expression to evaluate, expected value *)
    | ExprTest    of (program_t * expr_t * check_expr_t) list
end


(****************************
 * K3 AST implementation
 ****************************)

module rec AST : ( ASTType with type annotation_t = Annotation.annotation_t )
= GenericAST(Annotation)

and Annotation : ( AnnotationType with type type_t := AST.type_t
                                   and type expr_t := AST.expr_t )
= struct

include ASTCommonImpl

(* Language components *)
type type_t = AST.type_t
type expr_t = AST.expr_t

type k3_annotation_t =
  | Property of string
  | Type    of type_t

type annotation_t = k3_annotation_t list

end<|MERGE_RESOLUTION|>--- conflicted
+++ resolved
@@ -22,11 +22,8 @@
     | TList
     | TMap
     | TSortedMap
-<<<<<<< HEAD
     | TSortedSet
-=======
     | TVector
->>>>>>> ff82bd8f
     | TVMap of IntSetSet.t option
 
 type base_type_t
