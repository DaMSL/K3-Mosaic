--- conflicted
+++ resolved
@@ -443,11 +443,7 @@
           let _ =
             try unwrap_tcol telem with Failure _ -> t_erroru (not_collection telem) in
           begin match tcol with
-<<<<<<< HEAD
-          | TMap | TVMap _ | TSortedMap -> t_erroru (TBad (tcol'', "can't flatten a Map"))
-=======
           | TSortedMap | TMap | TVMap _ -> t_erroru (TBad (tcol'', "can't flatten a Map"))
->>>>>>> 59fa9724
           | _ -> telem
           end
 
