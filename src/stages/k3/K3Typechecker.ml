open Util
open Tree

open K3.AST
open K3.Annotation

open K3Util
open K3Printing
open K3Helpers

(* TODO: Make exceptions more informative for error reporting. *)
exception MalformedTree of string

type type_bindings_t = (id_t * type_t) list
type event_type_bindings_t = (id_t * (id_t * (type_t list)) list) list

(* Internal type declarations *)
(* has_type, expected_type, msg *)
type error_type =
  | TMismatch of type_t * type_t * string
  | FunMismatch of type_t * type_t list * string
  | BTMismatch of base_type_t * base_type_t * string
  | TBad of type_t * string
  | BTBad of base_type_t * string
  | InvalidTypeAnnotation
  | MultiplePossibleTypes of string
  | UntypedExpression
  | TMsg of string

(* uuid, location in typechecker, compared types *)
exception TypeError of int * string * error_type

let not_maybe t      = TBad(t, "not a maybe")
let not_value t      = TBad(t, "not a value")
let not_tuple t      = TBad(t, "not a tuple")
let not_ind t        = TBad(t, "not an indirection")
let not_function t   = TBad(t, "not a function")
let not_collection t = TBad(t, "not a collection")
let not_collection_bt t = BTBad(t, "not a collection")
let error_tuple_small n tl t = TBad(t, Printf.sprintf "tuple has size %d but subscript %d" tl n)
let wrong_let_size t = TBad(t, "wrong size for let")

let t_error uuid name msg = raise @@ TypeError(uuid, name, msg)

let check_tag_arity tag children =
  let length = List.length children in
  let correct_arity = match tag with
    | Const(_)  -> 0
    | Var(_)    -> 0
    | Tuple     -> length
    | Ignore    -> 1
    | Just      -> 1
    | Nothing _ -> 0

    | Empty(_)      -> 0
    | Singleton(_)  -> 1
    | Combine       -> 2
    | Range(_)      -> 3

    | Add   -> 2
    | Mult  -> 2
    | Neg   -> 1

    | Eq    -> 2
    | Lt    -> 2
    | Neq   -> 2
    | Leq   -> 2

    | Lambda _    -> 1
    | Apply       -> length
    | Subscript _ -> 1

    | Block         -> length
    | Iterate       -> 2
    | IfThenElse    -> 3
    | CaseOf _      -> 3
    | BindAs _      -> 2
    | Let _         -> 2

    | Map               -> 2
    | Filter            -> 2
    | Flatten           -> 1
    | Aggregate         -> 3
    | AggregateV        -> 3
    | GroupByAggregate  -> 4
    | Sort              -> 2
    | Size              -> 1

    | Peek          -> 1
    | PeekWithVid   -> 3
    | Slice         -> 2
    | SliceFrontier -> 2
<<<<<<< HEAD
    | SliceUpperEq -> 2
    | Insert  -> 2
    | Update  -> 3
=======
    | AtWith        -> 4
    | MinWith       -> 3
    | Insert        -> 2
    | Update        -> 3
>>>>>>> 8b3ae29f
    | UpsertWith | UpsertWithBefore -> 4
    | UpdateSuffix -> 3
    | Delete       -> 2
    | DeletePrefix -> 2
    | FilterGEQ    -> 2

    | Assign -> 2
    | Indirect -> 1

    | Send -> 3
  in length = correct_arity

(* similar to haskell's infix `function` *)
let (<|) x f = f x
and (|>) f y = f y

(* thread exceptions through function applications *)
let (+++) f g = fun t x -> f (g t x) x

(* Type extraction primitives *)
let type_of_expr e =
  let error s err = t_error (id_of_expr e) s err in
  let is_type_annotation a = match a with Type _ -> true | _ -> false in
  let extract_type = function
    Type t -> t | _ -> error "Invalid type annotation" InvalidTypeAnnotation in
  let type_annotations = List.filter is_type_annotation (meta_of_expr e) in
  match nub type_annotations with
    | []  -> error "Untyped expression" UntypedExpression
    | [x] -> extract_type x
    | l   -> error "Multiple possible types" @@ MultiplePossibleTypes(
        List.fold_left (fun acc x ->
          acc^" "^string_of_type @@ extract_type x) "" l)

(* Type composition/decomposition primitives *)

(* get a default value for a type *)
let canonical_value_of_type vt =
  let rec loop vt =
    match vt.typ with
    | TUnknown              -> mk_cint 0
    | TUnit                 -> mk_cunit
    | TBool                 -> mk_cbool false
    | TDate
    | TInt                  -> mk_cint 0
    | TFloat                -> mk_cfloat 0.
    | TString               -> mk_cstring ""
    | TMaybe t              -> mk_nothing vt
    | TTuple ts             -> mk_tuple @@ List.map loop ts
    | TCollection(ctype, t) -> mk_empty vt
    | TAddress              -> mk_caddress Constants.default_address
    | _                     -> failwith "unhandled default"
  in loop vt

(* Type comparison primitives *)

let rec assignable ?(unknown_ok=false) t_l t_r = match t_l.typ, t_r.typ with
  | TMaybe t_lm, TMaybe t_rm -> assignable t_lm t_rm
  | TTuple t_ls, TTuple t_rs ->
      list_forall2 assignable t_ls t_rs
  | TCollection(TVMap(Some s), t_le), TCollection(TVMap(Some s'), t_re) ->
      IntSetSet.equal s s' && assignable t_le t_re
  | TCollection(t_lc, t_le), TCollection(t_rc, t_re) ->
      t_lc = t_rc && assignable t_le t_re
  | TFunction(it, ot), TFunction(it', ot') ->
      list_forall2 (fun t t' -> assignable t t' && t.mut = t'.mut) it it' &&
      assignable ot ot' && ot.mut = ot'.mut
  | TIndirect t, TIndirect t' -> assignable t t'
  | TDate, TInt               -> true
  | TInt, TDate               -> true
  (* ints and floats can be assigned. They'll just be concatentated *)
  | TInt, TFloat              -> true
  | TFloat, TInt              -> true
  (* handle lambdas with _ arguments *)
  | TUnknown, _               -> true
  | _, TUnknown when unknown_ok -> true
  | TTop, _
  | _, TTop                   -> true
  | _ when t_l.typ = t_r.typ  -> true
  | _                         -> false

(* takes mutability into account *)
and passable t_l t_r =
  if t_l.mut && not t_r.mut then false
  else assignable t_l t_r

let (===) = assignable

let (<~) = passable

(* Whether a type contains TUnknown somewhere ie. it's not a fully known type *)
let rec is_unknown_t t = match t.typ with
  | TMaybe t_m          -> is_unknown_t t_m
  | TTuple(t_s)         -> List.exists is_unknown_t t_s
  | TCollection(_, t_e) -> is_unknown_t t_e
  | TFunction(it, ot)   -> List.exists is_unknown_t it || is_unknown_t ot
  | TIndirect(t_e)      -> is_unknown_t t_e
  | TUnknown            -> true
  | _                   -> false

(* Type deduction *)

let deduce_constant_type id trig_env c =
  (* pre-curry the type error *)
  let t_erroru = t_error id in
  let constant_type = match c with
    | CUnit       -> TUnit
    | CUnknown    -> TUnknown
    | CBool _     -> TBool
    | CInt _      -> TInt
    | CFloat _    -> TFloat
    | CString _   -> TString
    | CAddress _  -> TAddress
    | CTarget id  -> (* retrieve type from trig env *)
        let name = "CTarget" in
        begin try
          let typ = List.assoc id trig_env in
          typ.typ
        with Not_found -> t_erroru name (TMsg("Trigger "^id^" not found")) end
  in canonical constant_type

let rec gen_arg_bindings = function
  | AIgnored    -> []
  | AVar(i, t)  -> [i, t]
  | AMaybe a'   -> gen_arg_bindings a'
  | ATuple args -> List.concat @@ List.map gen_arg_bindings args

(* fill_in: check at each node whether we already have a type annotation.
 * If so, don't go any further down *)
let rec deduce_expr_type ?(override=true) trig_env env utexpr : expr_t =
  (* If not overriding, see if we've already got a type *)
  let has_type e =
    try ignore @@ type_of_expr e; true
    with TypeError(_, _, UntypedExpression) -> false
         | _                                -> true
  in
  if has_type utexpr && not override then utexpr else

  let ((uuid, tag), aux), untyped_children = decompose_tree utexpr in
  let name = K3Printing.string_of_tag_type tag in
  let t_erroru = t_error uuid name in (* pre-curry the type error *)

  (* Check Tag Arity *)
  if not @@ check_tag_arity tag untyped_children then
    raise @@ MalformedTree (K3Printing.string_of_tag_type tag);

  (* Augment environments for children *)
  let env_proc_fn (last_ch:expr_t option) i = match tag, last_ch, i with
    | Lambda a, None, _    -> gen_arg_bindings a @ env
    | CaseOf x, Some ch, 1 ->
        let t = type_of_expr ch in
        let t_e = match t.typ with
          | TMaybe mt -> mt
          | _         -> t_erroru (not_maybe t) in
        (x, t_e) :: env
    | BindAs x, Some ch, 1 ->
        let t = type_of_expr ch in
        let t_e = match t.typ with
          | TIndirect it -> it
          | _            -> t_erroru (not_ind t) in
        (x, t_e) :: env
    | Let xs, Some ch, 1 ->
        let t = type_of_expr ch in
        let ts = match t.typ with
          | TTuple ts when List.length ts = List.length xs -> ts
          | _         when List.length xs = 1              -> [t]
          | _                                              -> t_erroru (wrong_let_size t)
        in
        (* remove unknowns from binding *)
        (List.filter ((<>) "_" |- fst) @@ list_zip xs ts) @ env
    | _ -> env
  in
  let typed_children = List.rev @@ fst @@ List.fold_left (fun (acc, i) ch ->
      let ch' = deduce_expr_type ~override trig_env (env_proc_fn (hd' acc) i) ch
      in ch'::acc, i+1)
    ([], 0)
    untyped_children
  in
  let attach_type t = mk_tree (((uuid, tag), Type t::aux), typed_children) in
  let bind n = type_of_expr @@ List.nth typed_children n in

  let is_tvmap = function TVMap _ -> true | _ -> false in
  let is_tvector = function TVector -> true | _ -> false in
  let is_sorted = function TSortedMap | TVMap _ -> true | _ -> false in

  let common_ops () =
    let tfun, tcol' = bind 0, bind 1 in
    let targ, tret =
      try unwrap_tfun tfun with Failure _ -> t_erroru (not_function tfun) in
    let tcol, telem =
      try unwrap_tcol tcol' with Failure _ -> t_erroru (not_collection tcol') in
    if is_tvmap tcol then t_erroru @@ TBad(tcol', "cannot be a VMap") else
    tfun, tcol', targ, tret, tcol, telem
  in

  let check_vmap col_t tup_t =
    if is_tvmap col_t then
      match unwrap_ttuple tup_t with
      | [] | [_] -> t_erroru @@ TBad(tup_t, "improper element types for vmap")
      | t::_ when t === t_vid -> ()
      | t::_ -> t_erroru @@ TMismatch(t, t_vid, "vmap element")
    else ()
  in
  let check_vmap_pat ?(msg="pattern") col_t elem_t pat =
    if is_tvmap col_t then
      let elem_v = wrap_ttuple @@ t_vid :: unwrap_ttuple elem_t in
      if not (pat === elem_v) then t_erroru @@ TMismatch(pat, elem_v, "vmap "^msg) else ()
    else
      if not (pat === elem_t) then t_erroru @@ TMismatch(pat, elem_t, msg) else ()
  in

  let current_type = match tag with
      | Const c -> deduce_constant_type uuid trig_env c
      | Var id  -> begin
          try List.assoc id env
          with Not_found -> t_erroru (TMsg(id^" not found"))
        end
      | Tuple       ->
          let child_types = List.map type_of_expr typed_children in
          wrap_ttuple child_types
      | Ignore      -> t_unit
      | Just        -> wrap_tmaybe @@ bind 0
      | Nothing t   -> t
      | Empty t     -> t
      | Singleton t ->
          let t_c, t_e = try unwrap_tcol t with Failure _ -> t_erroru (not_collection t) in
          let t_ne = bind 0 in
          check_vmap t_c t_ne;
          (* adjust type for vmap *)
          let t_ne' =
            if is_tvmap t_c then wrap_ttuple @@ tl @@ unwrap_ttuple t_ne else t_ne in
          (* we disregard the element part of the singleton ast because it's not needed *)
          canonical @@ TCollection(t_c, t_ne')

      | Combine ->
          let t0, t1 = bind 0, bind 1 in
          let _ = try unwrap_tcol t0 with Failure _ -> t_erroru (not_collection t0) in
          let _ = try unwrap_tcol t1 with Failure _ -> t_erroru (not_collection t1) in
          if not (t0 === t1) then t_erroru (TMismatch(t0, t1,""))
          else (* Avoid unknowns *)
            if is_unknown_t t0 then t1 else t0

      | Range t_c ->
          let start, stride, steps = bind 0, bind 1, bind 2 in
          if not (steps.typ = TInt) then t_erroru (BTMismatch(TInt, steps.typ,"steps:")) else
          let t_e = match start.typ, stride.typ with
            | TInt, TInt     -> TInt
            | TFloat, TInt
            | TInt, TFloat
            | TFloat, TFloat -> TFloat
            | _ -> t_erroru (TMsg("start/stride types are bad"))
          in canonical @@ TCollection(t_c, canonical t_e)

      | Add | Mult ->
          let t_l, t_r = bind 0, bind 1 in
          let result_type = match t_l.typ, t_r.typ with
            | TFloat, TFloat -> TFloat
            | TInt, TFloat   -> TFloat
            | TFloat, TInt   -> TFloat
            | TInt, TInt     -> TInt
            | TBool, TBool   -> TBool
            | _ -> t_erroru (TMismatch(t_l, t_r, ""))
          in canonical result_type

      | Neg ->
          let t0 = bind 0 in
          begin match t0.typ with
          | TBool | TInt | TFloat -> t0
          | _ -> t_erroru (not_collection t0)
          end

      | Eq | Lt | Neq | Leq ->
          let t_l, t_r = bind 0, bind 1 in
          if t_l === t_r then t_bool
          else t_erroru (TMismatch(t_l, t_r, ""))

      | IfThenElse ->
          let t_p, t_t, t_e = bind 0, bind 1, bind 2 in
          if canonical TBool === t_p then
              if assignable ~unknown_ok:true t_t t_e then t_t
              else t_erroru @@ TMismatch(t_t, t_e,"")
          else t_erroru @@ TMismatch(canonical TBool, t_p,"")

      | CaseOf id ->
          (* the expression was handled in the prelude *)
          let t_s, t_n = bind 1, bind 2 in
          if t_n === t_s then t_s
          else t_erroru @@ TMismatch(t_n, t_s, "case branches")

        (* handled in the prelude *)
      | BindAs _ -> bind 1

        (* handled in the prelude *)
      | Let _ -> bind 1

      | Block ->
          let rec validate_block components = match components with
            | e :: [] -> type_of_expr e
            | h :: t when type_of_expr h  === canonical TUnit -> validate_block t
            | _       -> t_erroru (TMsg("Bad or non-TUnit expression"))
          in validate_block typed_children

      | Lambda t_a ->
          let t_r = bind 0 in
          canonical @@ TFunction(type_of_arg t_a, immut t_r)

      | Apply ->
          begin match List.map type_of_expr typed_children with
          | t_f::t_args ->
              let t_es, t_r =
                try unwrap_tfun t_f with Failure _ -> t_erroru (not_function t_f)
              in
              if list_forall2 (<~) t_es t_args then t_r
              else t_erroru (FunMismatch(t_f, t_args, ""))

          | _ -> t_erroru (TMsg("Bad arguments to apply"))
          end

      | Subscript n ->
          let t_e = bind 0 in
          begin match t_e.typ with
          | TTuple l when n <= List.length l -> at l (n - 1)
          | TTuple l -> t_erroru (error_tuple_small n (List.length l) t_e)
          | _ -> t_erroru (not_tuple t_e)
          end

      | Iterate ->
          let _, _, targ, tret, _, telem = common_ops () in
          if not (tret === canonical TUnit)
            then t_erroru (TMismatch(tret, canonical TUnit, "return val:")) else
          if not (hd targ <~ telem) then
            t_erroru (TMismatch(hd targ, telem, "element:")) else
          canonical TUnit

      | Map ->
          let _, tcol', targ, tret, tcol, telem = common_ops () in
          if not (hd targ <~ telem) then
            t_erroru (TMismatch(hd targ, telem, "element:")) else
          begin match tcol with
          | TMap -> wrap_tbag tret
          | _    -> canonical @@ TCollection(tcol, tret)
          end

      | Filter ->
          let _, tcol', targ, tret, tcol, telem = common_ops () in
          if not (hd targ <~ telem) then
            t_erroru (TMismatch(hd targ, telem, "predicate:")) else
          if not (canonical TBool === tret) then
            t_erroru (TMismatch(canonical TBool, tret, "")) else
          tcol'

      | Flatten ->
          let tcol'' = bind 0 in
          let tcol, telem =
            try unwrap_tcol tcol'' with Failure _ -> t_erroru (not_collection tcol'') in
          let _ =
            try unwrap_tcol telem with Failure _ -> t_erroru (not_collection telem) in
          begin match tcol with
          | TSortedMap | TMap | TVMap _ -> t_erroru (TBad (tcol'', "can't flatten a Map"))
          | _ -> telem
          end

      | Aggregate | AggregateV ->
          let tfun, tzero, tcol' = bind 0, bind 1, bind 2 in
          let targ, tret =
            try unwrap_tfun tfun with Failure _ -> t_erroru (not_function tfun) in
          let tcol, telem =
            try unwrap_tcol tcol' with Failure _ -> t_erroru (not_collection tcol') in
          let expected1 =
            match tag, tcol with
            | Aggregate,  TVMap _ -> t_erroru @@ TBad(tcol', "cannot run on vmap")
            | Aggregate,  _       -> [tzero; telem]
            | AggregateV, TVMap _ -> [tzero; t_vid; telem]
            | _                 -> t_erroru @@ TBad(tcol', "must have a vmap")
          in
          if not (tzero === tret) then
            t_erroru (TMismatch(tzero, tret, "lambda return and agg")) else
          if not (list_forall2 (<~) targ expected1) then
            t_erroru (TMismatch(wrap_ttuple targ, wrap_ttuple expected1, "lambda arg")) else
          tzero

      | GroupByAggregate ->
          let tgrp, tagg, tzero, tcol' = bind 0, bind 1, bind 2, bind 3 in
          let tgarg, tgret =
            try unwrap_tfun tgrp with Failure _ -> t_erroru (not_function tgrp) in
          let taarg, taret =
            try unwrap_tfun tagg with Failure _ -> t_erroru (not_function tagg) in
          let tcol, telem =
            try unwrap_tcol tcol' with Failure _ -> t_erroru (not_collection tcol') in
          if is_tvmap tcol then t_erroru @@ TBad(tcol', "cannot run on vmap") else
          if not (hd tgarg <~ telem) then
            t_erroru (TMismatch(hd tgarg, telem, "grouping func:")) else
          let expected1 = [tzero; telem] in
          if not (list_forall2 (<~) taarg expected1) then
            t_erroru (TMismatch(wrap_ttuple taarg, wrap_ttuple expected1, "agg func:")) else
          if not (tzero <~ taret) then
            t_erroru (TMismatch(taret, tzero, "agg func:"))
          else canonical @@
            TCollection(tcol, wrap_ttuple [tgret; taret])

      | Sort ->
          let tfun, tcol', targ, tret, tcol, telem = common_ops () in

          let expected1 = [telem; telem] in
          if not (list_forall2 (<~) targ expected1) then
            t_erroru (TMismatch(wrap_ttuple targ, wrap_ttuple expected1, "Sort function arg")) else
          if not (canonical TBool === tret) then
            t_erroru (TMismatch(canonical TBool, tret, "Sort function result")) else
          if not (tcol = TList) then
            t_erroru (TMsg "can only sort on a list") else
          canonical @@ TCollection(TList, telem)

      | Size ->
          let tcol = bind 0 in
          ignore(try unwrap_tcol tcol with Failure _ -> t_erroru (not_collection tcol));
          t_int

      | Peek ->
          let tcol' = bind 0 in
          let tcol, telem =
            try unwrap_tcol tcol' with Failure _ -> t_erroru (not_collection tcol') in
          wrap_tmaybe telem

      | PeekWithVid ->
          let tcol', tlam_none, tlam_some = bind 0, bind 1, bind 2 in
          let tcol, telem =
            try unwrap_tcol tcol' with Failure _ -> t_erroru (not_collection tcol') in
          let tn_arg, tn_ret =
            try unwrap_tfun tlam_none with Failure _ -> t_erroru (not_function tlam_none) in
          let ts_arg, ts_ret =
            try unwrap_tfun tlam_some with Failure _ -> t_erroru (not_function tlam_some) in
          if not (is_tvmap tcol) then
            t_erroru (TMismatch(tcol', wrap_tvmap telem, "collection type")) else
          if not (tn_ret === ts_ret) then
            t_erroru (TMismatch(tn_ret, ts_ret, "function return types")) else
          if not (list_forall2 (<~) tn_arg [t_unit]) then
            t_erroru (TMismatch(wrap_ttuple tn_arg, t_unit, "none lambda")) else
          if not (list_forall2 (<~) ts_arg [t_vid; telem]) then
            t_erroru (TMismatch(wrap_ttuple [t_vid; telem], wrap_ttuple ts_arg, "some lambda")) else
          tn_ret

      | Slice ->
          let tcol', tpat = bind 0, bind 1 in
          let tcol, telem =
            try unwrap_tcol tcol' with Failure _ -> t_erroru (not_collection tcol') in
          (* order to take care of possible unknowns in pattern *)
          if is_tvmap tcol then
            let telem_v = wrap_ttuple @@ t_vid :: unwrap_ttuple telem in
            if not (tpat === telem_v) then t_erroru (TMismatch(tpat, telem_v, "vmap pattern"))
            else tcol'
          else (* any data structure *)
            if not (tpat === telem) then t_erroru (TMismatch(tpat, telem, "pattern"))
            else tcol'

      | SliceFrontier ->
          let tcol', tpat = bind 0, bind 1 in
          let tcol, telem =
            try unwrap_tcol tcol' with Failure _ -> t_erroru (not_collection tcol') in
          if not (is_sorted tcol) then t_erroru (TMismatch(tcol', wrap_tvmap telem, "collection type")) else
          check_vmap_pat tcol telem tpat;
          tcol'

      | SliceUpperEq ->
          let tcol', tpat = bind 0, bind 1 in
          let tcol, telem =
            try unwrap_tcol tcol' with Failure _ -> t_erroru (not_collection tcol') in
          if not (is_sorted tcol) then t_erroru (TMismatch(tcol', wrap_tvmap telem, "collection type")) else
          check_vmap_pat tcol telem tpat;
          tcol'

      | AtWith ->
          let tcol', idx, tlam_none, tlam_some = bind 0, bind 1, bind 2, bind 3 in
          let tcol, telem =
            try unwrap_tcol tcol' with Failure _ -> t_erroru (not_collection tcol') in
          let tn_arg, tn_ret =
            try unwrap_tfun tlam_none with Failure _ -> t_erroru (not_function tlam_none) in
          let ts_arg, ts_ret =
            try unwrap_tfun tlam_some with Failure _ -> t_erroru (not_function tlam_some) in
          if not (is_tvector tcol) then
            t_erroru (TMismatch(tcol', wrap_tvector telem, "collection type")) else
          if not (tn_ret === ts_ret) then
            t_erroru (TMismatch(tn_ret, ts_ret, "function return types")) else
          if not (list_forall2 (<~) tn_arg [t_unit]) then
            t_erroru (TMismatch(wrap_ttuple tn_arg, t_unit, "none lambda")) else
          if not (list_forall2 (<~) ts_arg [t_vid; telem]) then
            t_erroru (TMismatch(wrap_ttuple [t_vid; telem], wrap_ttuple ts_arg, "some lambda")) else
          tn_ret

      | MinWith ->
          let tcol', tlam_none, tlam_some = bind 0, bind 1, bind 2 in
          let tcol, telem =
            try unwrap_tcol tcol' with Failure _ -> t_erroru (not_collection tcol') in
          let tn_arg, tn_ret =
            try unwrap_tfun tlam_none with Failure _ -> t_erroru (not_function tlam_none) in
          let ts_arg, ts_ret =
            try unwrap_tfun tlam_some with Failure _ -> t_erroru (not_function tlam_some) in
          if not (is_sorted tcol) then
            t_erroru (TBad(tcol', "not a sorted type")) else
          if not (tn_ret === ts_ret) then
            t_erroru (TMismatch(tn_ret, ts_ret, "function return types")) else
          if not (list_forall2 (<~) tn_arg [t_unit]) then
            t_erroru (TMismatch(wrap_ttuple tn_arg, t_unit, "none lambda")) else
          if not (list_forall2 (<~) ts_arg [t_vid; telem]) then
            t_erroru (TMismatch(wrap_ttuple [t_vid; telem], wrap_ttuple ts_arg, "some lambda")) else
          tn_ret

      | Insert ->
          let tcol', telem' = bind 0, bind 1 in
          let tcol, telem =
            try unwrap_tcol tcol' with Failure _ -> t_erroru (not_collection tcol') in
          check_vmap_pat tcol telem telem';
          t_unit

      | Update ->
          let tcol', told, tnew = bind 0, bind 1, bind 2 in
          let tcol, telem =
            try unwrap_tcol tcol' with Failure _ -> t_erroru (not_collection tcol') in
          check_vmap_pat tcol telem tnew;
          if not (told === telem) then t_erroru @@ TMismatch(told, telem, "old value") else
          t_unit

      | UpdateSuffix ->
          let tcol', tnew, tlam_update = bind 0, bind 1, bind 2 in
          let tcol, telem =
            try unwrap_tcol tcol' with Failure _ -> t_erroru (not_collection tcol') in
          if not (is_tvmap tcol) then
            t_erroru (TMismatch(tcol', wrap_tvmap telem, "collection type")) else
          check_vmap_pat tcol telem tnew;
          let tlam_update' = wrap_tfunc (t_vid :: [telem]) telem in
          if not (tlam_update === tlam_update') then
            t_erroru (TMismatch(tlam_update, tlam_update', "update lambda")) else
          t_unit

      | UpsertWith | UpsertWithBefore ->
          let tcol', tkey, tlam_insert, tlam_update = bind 0, bind 1, bind 2, bind 3 in
          let tcol, telem =
            try unwrap_tcol tcol' with Failure _ -> t_erroru (not_collection tcol') in
          check_vmap_pat tcol telem tkey;
          let tlam_insert' = wrap_tfunc [t_unit] telem in
          if not (tlam_insert === tlam_insert') then
            t_erroru (TMismatch(tlam_insert, tlam_insert', "insert lambda")) else
          let tlam_update' = wrap_tfunc [telem] telem in
          if not (tlam_update === tlam_update') then
            t_erroru (TMismatch(tlam_update, tlam_update', "update lambda")) else
          t_unit

      | FilterGEQ ->
          let tcol', telem' = bind 0, bind 1 in
          let tcol, telem =
            try unwrap_tcol tcol' with Failure _ -> t_erroru (not_collection tcol') in
          check_vmap_pat tcol telem telem';
          tcol'

      | Delete ->
          let tcol', told = bind 0, bind 1 in
          let tcol, telem =
            try unwrap_tcol tcol' with Failure _ -> t_erroru (not_collection tcol') in
          check_vmap_pat tcol telem told;
          t_unit

      | DeletePrefix ->
          let tcol', told = bind 0, bind 1 in
          let tcol, telem =
            try unwrap_tcol tcol' with Failure _ -> t_erroru (not_collection tcol') in
          if not (is_sorted tcol) then t_erroru (TMismatch(tcol', wrap_tvmap telem, "collection type")) else
          check_vmap_pat tcol telem told;
          t_unit

<<<<<<< HEAD
      | Peek ->
          let tcol' = bind 0 in
          let tcol, telem =
            try unwrap_tcol tcol' with Failure _ -> t_erroru (not_collection tcol') in
          wrap_tmaybe telem

      | PeekWithVid ->
          let tcol', tlam_none, tlam_some = bind 0, bind 1, bind 2 in
          let tcol, telem =
            try unwrap_tcol tcol' with Failure _ -> t_erroru (not_collection tcol') in
          let tn_arg, tn_ret =
            try unwrap_tfun tlam_none with Failure _ -> t_erroru (not_function tlam_none) in
          let ts_arg, ts_ret =
            try unwrap_tfun tlam_some with Failure _ -> t_erroru (not_function tlam_some) in
          if not (is_tvmap tcol) then
            t_erroru (TMismatch(tcol', wrap_tvmap telem, "collection type")) else
          if not (tn_ret === ts_ret) then
            t_erroru (TMismatch(tn_ret, ts_ret, "function return types")) else
          if not (list_forall2 (<~) tn_arg [t_unit]) then
            t_erroru (TMismatch(wrap_ttuple tn_arg, t_unit, "none lambda")) else
          if not (list_forall2 (<~) ts_arg [t_vid; telem]) then
            t_erroru (TMismatch(wrap_ttuple [t_vid; telem], wrap_ttuple ts_arg, "some lambda")) else
          tn_ret

      | AtWith ->
          let tcol', idx, tlam_none, tlam_some = bind 0, bind 1, bind 2, bind 3 in
          let tcol, telem =
            try unwrap_tcol tcol' with Failure _ -> t_erroru (not_collection tcol') in
          let tn_arg, tn_ret =
            try unwrap_tfun tlam_none with Failure _ -> t_erroru (not_function tlam_none) in
          let ts_arg, ts_ret =
            try unwrap_tfun tlam_some with Failure _ -> t_erroru (not_function tlam_some) in
          if not (is_tvector tcol) then
            t_erroru (TMismatch(tcol', wrap_tvector telem, "collection type")) else
          if not (tn_ret === ts_ret) then
            t_erroru (TMismatch(tn_ret, ts_ret, "function return types")) else
          if not (list_forall2 (<~) tn_arg [t_unit]) then
            t_erroru (TMismatch(wrap_ttuple tn_arg, t_unit, "none lambda")) else
          if not (list_forall2 (<~) ts_arg [t_vid; telem]) then
            t_erroru (TMismatch(wrap_ttuple [t_vid; telem], wrap_ttuple ts_arg, "some lambda")) else
          tn_ret

      | MinWith ->
          let tcol', tlam_none, tlam_some = bind 0, bind 1, bind 2 in
          let tcol, telem =
            try unwrap_tcol tcol' with Failure _ -> t_erroru (not_collection tcol') in
          let tn_arg, tn_ret =
            try unwrap_tfun tlam_none with Failure _ -> t_erroru (not_function tlam_none) in
          let ts_arg, ts_ret =
            try unwrap_tfun tlam_some with Failure _ -> t_erroru (not_function tlam_some) in
          if not (is_sorted tcol) then
            t_erroru (TBad(tcol', "not a sorted type")) else
          if not (tn_ret === ts_ret) then
            t_erroru (TMismatch(tn_ret, ts_ret, "function return types")) else
          if not (list_forall2 (<~) tn_arg [t_unit]) then
            t_erroru (TMismatch(wrap_ttuple tn_arg, t_unit, "none lambda")) else
          check_vmap_pat tcol telem (wrap_ttuple ts_arg) ~msg:"some lambda";
          tn_ret

=======
>>>>>>> 8b3ae29f
      | Assign ->
          let tl, tr = bind 0, bind 1 in
          if not (tl === tr) then t_erroru @@ TMismatch(tl, tr, "") else
          if not tl.mut then t_erroru @@ TBad(tl, "not mutable") else
          t_unit

      (* Add a layer of indirection *)
      | Indirect ->
          let tr = bind 0 in
          wrap_tind tr

      | Send ->
          let target, taddr, targs = bind 0, bind 1, bind 2 in
          let ttarget = match target.typ with
              | TTarget t -> t
              | _         -> t_erroru (TBad(target, "not a target"))
          in
          match taddr.typ with
          | TAddress ->
              if ttarget === targs then t_unit
              else t_erroru (TMismatch(ttarget, targs, ""))
          | _ -> t_erroru (TBad(taddr, "not an address"))

  in attach_type current_type

let check_trigger_type trig_env env id args locals body rebuild_f =
  let name           = "Trigger("^id^")" in
  let self_bindings  = id, canonical @@ TTarget(hd @@ type_of_arg args) in
  let arg_bindings   = gen_arg_bindings args in
  let local_bindings = List.map (fun x -> fst3 x, snd3 x) locals in
  let inner_env = self_bindings :: arg_bindings @ local_bindings @ env in
  let typed_body = deduce_expr_type trig_env inner_env body in
  let t_b = type_of_expr typed_body in
  match t_b.typ with
  | TUnit ->
      (* add annotations *)
      let new_locals = List.map (fun (i,vt,meta) -> (i, vt, (Type(vt)::meta))) locals
      in ((rebuild_f id args new_locals typed_body), self_bindings :: env)
  | _     -> t_error (-1) name (TMismatch(t_unit, t_b, "trigger return type"))


(* Flow program type deduction *)

let rec types_of_pattern (env:(id_t * type_t list) list) p : type_t list=
  let rcr = types_of_pattern env in
  let rcr_list l = ListAsSet.no_duplicates (List.flatten (List.map rcr l)) in
  match p with
  | Terminal id  ->
     (try List.assoc id env
      with Not_found ->
        raise @@ TypeError(-1, "", TMsg("No resource "^id^" found in pattern")))

  | Choice l     -> rcr_list l
  | Sequence l   -> rcr_list l
  | Optional p   -> rcr p
  | Repeat (p,_) -> rcr p

let type_of_resource (env:(id_t * type_t list) list) r = match r with
  | Handle(t, _, _) -> [t]
  | Stream(t, ConstStream e) ->
    let uuid = id_of_expr e in
    let tcol' = type_of_expr @@ deduce_expr_type [] [] e in
    let tcol, telem =
      try unwrap_tcol tcol' with Failure _ -> t_error uuid "Stream" (not_collection tcol') in
    if not (t === telem)
      then t_error uuid "stream" (TMismatch(t, telem, "resource type"))
      else [t]
  | Stream(t, _) -> [t]
  | Pattern p -> types_of_pattern env p

let typecheck_bind src_types trig_arg_types =
  match trig_arg_types, src_types with
  | [], [] ->
    Some(TMsg "Neither source event nor trigger argument has valid types.")

  | [x], [y] when not (x === y) ->
    Some(TMismatch(x, y, "Resource binding type mismatch."))

  | _, x when List.length x > 1 ->
    Some(TMsg "Multiple resource event types found for dispatch to trigger.")

  | x, _ when List.length x > 1 ->
    Some(TMsg "Multiple trigger arg types found during bind.")

  | [_], [_] -> None

  | _, _ -> Some(TMsg "Invalid types.")

let bound_resource_type error_prefix resource_env src_id =
  try List.assoc src_id resource_env
  with Not_found ->
    t_error (-1) error_prefix (TMsg("Could not find resource named "^src_id))

let arg_type_of_trigger error_prefix trig_env trig_id =
  try
    let t = List.assoc trig_id trig_env in
    begin match t.typ with
      | TTarget arg_t -> [arg_t]
      | _ -> t_error (-1) error_prefix (TMsg "Invalid trigger argument type")
    end
  with Not_found ->
    t_error (-1) error_prefix (TMsg("Could not find trigger named "^trig_id))

let typecheck_flow env trig_env resource_env fp =
  let check_code_type name id args locals body rebuild_f =
    try check_trigger_type trig_env env id args locals body rebuild_f
    with TypeError(ast_id, inner_name, msg) ->
      raise @@ TypeError(ast_id, name^":"^inner_name, msg)
  in
  List.fold_left (fun (nfp, env) (fs,a) ->
      let nfs, nenv = match fs with
      | Source(Code(id, args, locals, body)) ->
        check_code_type "Generator" id args locals body
          (fun id args locals body -> Source(Code(id, args, locals, body)))

      | Sink(Code(id, args, locals, body)) ->
        check_code_type "Trigger" id args locals body
          (fun id args locals body -> Sink(Code(id, args, locals, body)))

      | BindFlow (src_id, trig_id) ->
        let error_preamble = "Invalid binding of "^src_id^" -> "^trig_id in
        let src_types = bound_resource_type error_preamble resource_env src_id in
        let trig_arg_type = arg_type_of_trigger error_preamble trig_env trig_id in
        let error_msg = typecheck_bind src_types trig_arg_type in
        begin match error_msg with
          | None -> fs, env
          | Some(msg) -> t_error (-1) error_preamble msg
        end

      | _ -> fs, env
      in (nfp@[nfs,a]), nenv
    ) ([], env) fp


(* Environment constructors *)
let types_of_endpoints endpoint_l =
  let error_if_dup k v l =
    if not(List.mem_assoc k l) then (k,v)::l
    else t_error (-1) ("Endpoint("^k^")") (TMsg("Found duplicate endpoint named "^k))
  in
  List.fold_left (fun env ep -> match ep with
      | Resource(id,r) -> error_if_dup id (type_of_resource env r) env
      | Code(id, args, locals, body) ->
          let t = canonical @@ TTarget(wrap_ttuple @@ type_of_arg args) in
          error_if_dup id [t] env
    ) [] endpoint_l

let source_types_of_program p = types_of_endpoints (sources_of_program p)
let sink_types_of_program p   = types_of_endpoints (sinks_of_program p)

(* Returns a trigger environment for the program *)
let trigger_types_of_program p =
  let env = types_of_endpoints (triggers_of_program p) in
  List.map (fun (id, tl) -> match tl with
      | [x] -> (id,x)
      | _ -> t_error (-1) ("Endpoint("^id^")") (TMsg("Multiple types resolved"))
    ) env

(* Returns a list of role ids, and source resources defined in that role.
 * For each resource, we track a list of possible types to address patterns.
 * Each role is prepended with resources defined in top-level flows. *)
let source_types_of_roles prog =
  let init = source_types_of_program prog in
  List.fold_left (fun env (d,_) -> match d with
    | Role(id,fp) ->
      let resources = List.filter
        (function Resource _ -> true | Code _ -> false) (sources_of_flow fp)
      in (id, init@(types_of_endpoints resources))::env
    | _ -> env
    ) [] prog


(* Typechecking API *)

let type_bindings_of_program prog =
  (* do a first pass, collecting trigger types and resources *)
  let trig_env = trigger_types_of_program prog in
  let resource_env = source_types_of_program prog in
  let rresource_env = source_types_of_roles prog in
  let prog, env =
    List.fold_left (fun (nprog, env) (d, meta) ->
      let nd, nenv = match d with
        | Global(i, t, Some init) ->
          let typed_init =
            try deduce_expr_type trig_env env init
            with TypeError(ast_id, inner, msg) ->
              raise (TypeError(ast_id, "Global "^i^":"^inner, msg))
          in
          let expr_type = type_of_expr typed_init in
          if not (expr_type === t) then t_error (-1) i
              (TMismatch(expr_type, t,
                  "Mismatch in global type declaration."))
          else
          Global(i, t, Some typed_init), (i, t) :: env

        | Global(i, t, None) -> (Global(i, t, None), (i, t) :: env)

        | Foreign(i, t) ->
            begin try let t_f = K3StdLib.lookup_type i in
              if not (t <~ t_f) then t_error (-1) i
                (TMismatch(t, t_f, "Mismatch in foreign function type."))
              else
                (Foreign(i, t), (i, t) :: env)
            with Not_found ->
              t_error (-1) i (TMsg "Foreign function not found") end

        | Flow fp ->
          let nfp, nenv = typecheck_flow env trig_env resource_env fp
          in (Flow nfp), nenv

        | Role(id,fp) ->
          let role_resource_env =
            try List.assoc id rresource_env with Not_found ->
              t_error (-1) "Invalid role" (TMsg("No role named "^id^" found"))
          in
          let nfp,nenv = typecheck_flow env trig_env role_resource_env fp
          in (Role(id, nfp), nenv)

        | DefaultRole id ->
          if List.mem_assoc id rresource_env then (DefaultRole(id), env)
          else t_error (-1) "Invalid default role" (TMsg("No role named "^id^" found"))

      in (nprog@[nd, (Type(t_unit)::meta)]), nenv
    ) ([], []) prog
 in prog, env, trig_env, rresource_env

let deduce_program_type program =
  let prog,_,_,_ = type_bindings_of_program program
  in prog

let deduce_program_test_type prog_test =
  let proc p testl =
    let p', env, trig_env, _ = type_bindings_of_program p in
    let testl' = list_map (fun (expr, check_expr) ->
      match check_expr with
      | FileExpr s ->
          (* can't check if it's a file *)
          let expr_t = deduce_expr_type trig_env env expr in
          expr_t, check_expr
      | InlineExpr (nm, e) ->
          (* create a dummy equals to check both expressions *)
          let e_test = mk_eq expr e in
          let e_test_t = deduce_expr_type trig_env env e_test in
          let e_l, e_r = decompose_eq e_test_t in
          e_l, InlineExpr (nm, e_r)
      ) testl
    in p', testl'
  in
  match prog_test with
  | ProgTest(p, testl) ->
      let p', tl' = proc p testl in
      ProgTest(p', tl')
  | NetworkTest(p, testl) ->
      let p', tl' = proc p testl in
      NetworkTest(p', tl')
  | ExprTest p_t_l ->
      (* change format so we can still use proc *)
      let p_t_l' = list_map (fun (p, e, check) ->
        let p', testl = proc p [e, check] in
        let e', check' = hd testl in
        p', e', check'
      ) p_t_l
      in
      ExprTest p_t_l'
<|MERGE_RESOLUTION|>--- conflicted
+++ resolved
@@ -90,16 +90,11 @@
     | PeekWithVid   -> 3
     | Slice         -> 2
     | SliceFrontier -> 2
-<<<<<<< HEAD
-    | SliceUpperEq -> 2
-    | Insert  -> 2
-    | Update  -> 3
-=======
+    | SliceUpperEq  -> 2
     | AtWith        -> 4
     | MinWith       -> 3
     | Insert        -> 2
     | Update        -> 3
->>>>>>> 8b3ae29f
     | UpsertWith | UpsertWithBefore -> 4
     | UpdateSuffix -> 3
     | Delete       -> 2
@@ -583,8 +578,8 @@
             t_erroru (TMismatch(tn_ret, ts_ret, "function return types")) else
           if not (list_forall2 (<~) tn_arg [t_unit]) then
             t_erroru (TMismatch(wrap_ttuple tn_arg, t_unit, "none lambda")) else
-          if not (list_forall2 (<~) ts_arg [t_vid; telem]) then
-            t_erroru (TMismatch(wrap_ttuple [t_vid; telem], wrap_ttuple ts_arg, "some lambda")) else
+          if not (list_forall2 (<~) ts_arg [telem]) then
+            t_erroru (TMismatch(wrap_ttuple [telem], wrap_ttuple ts_arg, "some lambda")) else
           tn_ret
 
       | MinWith ->
@@ -601,8 +596,7 @@
             t_erroru (TMismatch(tn_ret, ts_ret, "function return types")) else
           if not (list_forall2 (<~) tn_arg [t_unit]) then
             t_erroru (TMismatch(wrap_ttuple tn_arg, t_unit, "none lambda")) else
-          if not (list_forall2 (<~) ts_arg [t_vid; telem]) then
-            t_erroru (TMismatch(wrap_ttuple [t_vid; telem], wrap_ttuple ts_arg, "some lambda")) else
+          check_vmap_pat ~msg:"some lambda" tcol telem (wrap_ttuple ts_arg);
           tn_ret
 
       | Insert ->
@@ -667,68 +661,6 @@
           check_vmap_pat tcol telem told;
           t_unit
 
-<<<<<<< HEAD
-      | Peek ->
-          let tcol' = bind 0 in
-          let tcol, telem =
-            try unwrap_tcol tcol' with Failure _ -> t_erroru (not_collection tcol') in
-          wrap_tmaybe telem
-
-      | PeekWithVid ->
-          let tcol', tlam_none, tlam_some = bind 0, bind 1, bind 2 in
-          let tcol, telem =
-            try unwrap_tcol tcol' with Failure _ -> t_erroru (not_collection tcol') in
-          let tn_arg, tn_ret =
-            try unwrap_tfun tlam_none with Failure _ -> t_erroru (not_function tlam_none) in
-          let ts_arg, ts_ret =
-            try unwrap_tfun tlam_some with Failure _ -> t_erroru (not_function tlam_some) in
-          if not (is_tvmap tcol) then
-            t_erroru (TMismatch(tcol', wrap_tvmap telem, "collection type")) else
-          if not (tn_ret === ts_ret) then
-            t_erroru (TMismatch(tn_ret, ts_ret, "function return types")) else
-          if not (list_forall2 (<~) tn_arg [t_unit]) then
-            t_erroru (TMismatch(wrap_ttuple tn_arg, t_unit, "none lambda")) else
-          if not (list_forall2 (<~) ts_arg [t_vid; telem]) then
-            t_erroru (TMismatch(wrap_ttuple [t_vid; telem], wrap_ttuple ts_arg, "some lambda")) else
-          tn_ret
-
-      | AtWith ->
-          let tcol', idx, tlam_none, tlam_some = bind 0, bind 1, bind 2, bind 3 in
-          let tcol, telem =
-            try unwrap_tcol tcol' with Failure _ -> t_erroru (not_collection tcol') in
-          let tn_arg, tn_ret =
-            try unwrap_tfun tlam_none with Failure _ -> t_erroru (not_function tlam_none) in
-          let ts_arg, ts_ret =
-            try unwrap_tfun tlam_some with Failure _ -> t_erroru (not_function tlam_some) in
-          if not (is_tvector tcol) then
-            t_erroru (TMismatch(tcol', wrap_tvector telem, "collection type")) else
-          if not (tn_ret === ts_ret) then
-            t_erroru (TMismatch(tn_ret, ts_ret, "function return types")) else
-          if not (list_forall2 (<~) tn_arg [t_unit]) then
-            t_erroru (TMismatch(wrap_ttuple tn_arg, t_unit, "none lambda")) else
-          if not (list_forall2 (<~) ts_arg [t_vid; telem]) then
-            t_erroru (TMismatch(wrap_ttuple [t_vid; telem], wrap_ttuple ts_arg, "some lambda")) else
-          tn_ret
-
-      | MinWith ->
-          let tcol', tlam_none, tlam_some = bind 0, bind 1, bind 2 in
-          let tcol, telem =
-            try unwrap_tcol tcol' with Failure _ -> t_erroru (not_collection tcol') in
-          let tn_arg, tn_ret =
-            try unwrap_tfun tlam_none with Failure _ -> t_erroru (not_function tlam_none) in
-          let ts_arg, ts_ret =
-            try unwrap_tfun tlam_some with Failure _ -> t_erroru (not_function tlam_some) in
-          if not (is_sorted tcol) then
-            t_erroru (TBad(tcol', "not a sorted type")) else
-          if not (tn_ret === ts_ret) then
-            t_erroru (TMismatch(tn_ret, ts_ret, "function return types")) else
-          if not (list_forall2 (<~) tn_arg [t_unit]) then
-            t_erroru (TMismatch(wrap_ttuple tn_arg, t_unit, "none lambda")) else
-          check_vmap_pat tcol telem (wrap_ttuple ts_arg) ~msg:"some lambda";
-          tn_ret
-
-=======
->>>>>>> 8b3ae29f
       | Assign ->
           let tl, tr = bind 0, bind 1 in
           if not (tl === tr) then t_erroru @@ TMismatch(tl, tr, "") else
