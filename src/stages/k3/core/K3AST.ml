(* The K3 AST type signature *)

open Util
open Tree

module type ASTCommon = sig
  (* Identifiers *)
  type id_t = string
  type address = string * int (* IP * port *)
end

module ASTCommonImpl : ASTCommon = struct
  (* Identifiers *)
  type id_t = string
  type address = string * int (* IP * port *)
end


(* Start of AST signature *)
module type ASTType = sig

include ASTCommon

(* Annotations *)
type annotation_t

type container_type_t
    = TSet
    | TBag
    | TList
    | TMap
    | TSortedMap
    | TSortedSet
    | TVector
    | TVMap of IntSetSet.t option (* indices *)

type base_type_t
    = TTop
    | TUnknown
    | TUnit
    | TBool
    | TByte
    | TInt
    | TDate (* treated like TInt, but gives us extra info *)
    | TFloat
    | TString
    | TMaybe        of type_t
    | TTuple        of type_t list
    | TCollection   of container_type_t * type_t
    | TAddress
    | TTarget       of type_t
    | TFunction     of type_t list * type_t
    | TIndirect     of type_t

and type_t = {
  typ: base_type_t;
  mut: bool;
  anno: annotation_t;
}

(* Arguments *)
type arg_t
    = AIgnored
    | AVar      of id_t * type_t
    | AMaybe    of arg_t
    | ATuple    of arg_t list

(* Constants *)
type constant_t
    = CUnit
    | CUnknown
    | CBool     of bool
    | CInt      of int
    | CFloat    of float
    | CString   of string
    | CAddress  of address
    | CTarget   of id_t             (* trigger name *)

(* Expressions *)
type expr_tag_t
    = Const of constant_t
    | Var   of id_t
    | Tuple
    | Ignore

    | Just
    | Nothing   of type_t

    | Empty     of type_t
    | Singleton of type_t
    | Combine
    | Size

    | Range     of container_type_t

    | Add
    | Mult
    | Neg

    | Eq
    | Lt
    | Neq
    | Leq

    | Lambda        of arg_t
    | Apply
    | Subscript     of int (* for tuple access *)

    | Block
    | Iterate
    | IfThenElse
    | CaseOf of id_t (* first child is some, second is none *)

    | Map
    | Filter
    | Flatten
    | Aggregate
    | AggregateV        (* vmap version of aggregate *)
    | GroupByAggregate
    | Sort

    | AtWith
    | MinWith
    | Peek
    | PeekWithVid       (* retain the vid for a vmap *)
    | Slice
<<<<<<< HEAD
    | SliceFrontier  (* slice with a frontier (lower bound) *)
    | SliceUpperEq     (* slice with an upper bound *)
=======
    | SliceFrontier     (* slice with a frontier at a vid *)
>>>>>>> 8b3ae29f
    | Insert
    | Update
    | UpsertWith        (* insert with a default handler *)
    | UpsertWithBefore  (* insert with a default handler *)
    | UpdateSuffix      (* update past a vid *)
    | Delete
    | DeletePrefix      (* delete before a certain vid. save frontier *)
    | FilterGEQ         (* filter >= a vid *)

    | Assign
    | Indirect
    | BindAs of id_t
    | Let of id_t list

    | Send

(* Expression Tree *)
type expr_t = ((int * expr_tag_t) * annotation_t) tree_t

type stop_behavior_t
    = UntilCurrent
    | UntilEmpty
    | UntilEOF

(* Flow program AST *)

(* The types of sources we can have, along with the information to uniquely
 * identify them. *)
type channel_format_t = CSV | JSON

type channel_type_t
    = File       of string
    | Network    of address

type stream_type_t
    = RandomStream of int    (* num of entries *)
    | ConstStream  of expr_t (* constants only *)

type resource_pattern_t =
    | Terminal      of id_t
    | Choice        of resource_pattern_t list
    | Sequence      of resource_pattern_t list
    | Optional      of resource_pattern_t
    | Repeat        of resource_pattern_t * stop_behavior_t

(* TODO: produce, listen instructions *)
type instruction_t = Consume of id_t

type flow_resource_t =
  | Handle  of type_t * channel_type_t * channel_format_t
  | Stream of type_t * stream_type_t
  | Pattern of resource_pattern_t

type flow_endpoint_t =
  | Resource   of id_t * flow_resource_t
  | Code       of id_t * arg_t * (id_t * type_t * annotation_t) list * expr_t

type flow_statement_t =
  | Source      of flow_endpoint_t
  | Sink        of flow_endpoint_t
  | BindFlow    of id_t * id_t
  | Instruction of instruction_t

type flow_program_t = (flow_statement_t * annotation_t) list

(* Top-Level Declarations *)
type declaration_t
    = Global        of id_t * type_t  * expr_t option
    | Foreign       of id_t * type_t
    | Flow          of flow_program_t
    | Role          of id_t * flow_program_t
    | DefaultRole   of id_t

(* K3 Programs *)
type program_t = (declaration_t * annotation_t) list

(* Testing *)
type check_expr_t = FileExpr of string | InlineExpr of string * expr_t

type program_test_t =
    | ProgTest    of program_t * (expr_t * check_expr_t) list
    | NetworkTest of program_t * (expr_t * check_expr_t) list
      (* Declarations, expression to evaluate, expected value *)
    | ExprTest    of (program_t * expr_t * check_expr_t) list

end<|MERGE_RESOLUTION|>--- conflicted
+++ resolved
@@ -124,12 +124,8 @@
     | Peek
     | PeekWithVid       (* retain the vid for a vmap *)
     | Slice
-<<<<<<< HEAD
-    | SliceFrontier  (* slice with a frontier (lower bound) *)
-    | SliceUpperEq     (* slice with an upper bound *)
-=======
     | SliceFrontier     (* slice with a frontier at a vid *)
->>>>>>> 8b3ae29f
+    | SliceUpperEq
     | Insert
     | Update
     | UpsertWith        (* insert with a default handler *)
