open Format
open Lazy
open Util
open Printing
open Tree

open K3.AST
open K3.Annotation
open K3Util

type config_t = {print_id : bool;
                 verbose : bool;
                 print_expr_fn : config_t -> expr_t -> unit Lazy.t }

let quote s = "\""^s^"\""

let wrap_unless_empty lb rb s = if s = "" then s else (lb^s^rb)

let string_opt string_f a = match a with
  | Some b -> [string_f b]
  | None -> []

let tag_str ?(extra="") t ch_t =
  t ^ "("
    ^(if extra = "" then "" else extra ^ ", ")
    ^ String.concat ", " ch_t
    ^ ")"

let lps s = lazy (ps s)

let lazy_string_opt string_f a = match a with
  | Some b -> [lazy (string_f b)]
  | None -> []

(* Terminals *)
let string_of_address (ip,p) = ip^":"^string_of_int p

let string_of_address_and_role (addr, role_opt, alias_opt) =
  (match alias_opt with None -> "" | Some a -> a^":")^
    string_of_address addr^
    (match role_opt with None -> "" | Some r -> "/"^r)

let wrap_brackets s = "["^s^"]"

let string_of_container_type t_c = match t_c with
    | TSet          -> "TSet"
    | TBag          -> "TBag"
    | TList         -> "TList"
    | TVector       -> "TVector"
    | TMap          -> "TMap"
    | TVMap(Some s) -> "TVMap("^string_of_int_set_set s^")"
    | TVMap None    -> "TVMap"
    | TSortedMap    -> "TSortedMap"
    | TSortedSet    -> "TSortedSet"

let string_of_const cn = match cn with
    | CUnit          -> "CUnit"
    | CUnknown       -> "CUnknown"
    | CBool(b)       -> "CBool("^string_of_bool(b)^")"
    | CInt(i)        -> "CInt("^string_of_int(i)^")"
    | CFloat(f)      -> "CFloat("^string_of_float(f)^")"
    | CString(s)     -> "CString(\""^s^"\")"
    | CAddress(addr) -> "CAddress("^string_of_address addr^")"
    | CTarget(id)    -> "CTarget("^id^")"

let string_of_stop_behavior_t s = match s with
    | UntilCurrent -> "UntilCurrent"
    | UntilEmpty -> "UntilEmpty"
    | UntilEOF -> "UntilEOF"

let string_of_tag_type = function
    | Const _          -> "Const"
    | Var _            -> "Var"
    | Tuple            -> "Tuple"
    | Just             -> "Just"
    | Nothing _        -> "Nothing"
    | Ignore           -> "Ignore"

    | Empty _          -> "Empty"
    | Singleton _      -> "Singleton"
    | Combine          -> "Combine"
    | Range _          -> "Range"

    | Add              -> "Add"
    | Mult             -> "Mult"
    | Neg              -> "Neg"
    | Eq               -> "Eq"
    | Neq              -> "Neq"
    | Lt               -> "Lt"
    | Leq              -> "Leq"

    | Lambda a         -> "Lambda"
    | Apply            -> "Apply"

    | Block            -> "Block"
    | IfThenElse       -> "IfThenElse"
    | CaseOf x         -> "CaseOf "^x
    | BindAs x         -> "BindAs "^x
    | Let xs           -> "Let "^String.concat ", " xs

    | Map              -> "Map"
    | Iterate          -> "Iterate"
    | Filter           -> "Filter"
    | Flatten          -> "Flatten"
    | Aggregate        -> "Aggregate"
    | AggregateV       -> "AggregateV"
    | GroupByAggregate -> "GroupByAggregate"
    | Sort             -> "Sort"
    | Size             -> "Size"
    | Subscript n      -> "Subscript"^soi n

    | Peek             -> "Peek"
    | PeekWithVid      -> "PeekWithVid"
    | Slice            -> "Slice"
    | SliceFrontier    -> "SliceFrontier"
<<<<<<< HEAD
    | SliceUpperEq     -> "SliceUpperEq"
=======
    | AtWith           -> "AtWith"
    | MinWith          -> "MinWith"
>>>>>>> 8b3ae29f
    | Insert           -> "Insert"
    | Update           -> "Update"
    | UpdateSuffix     -> "UpdateSuffix"
    | UpsertWith       -> "UpsertWith"
    | UpsertWithBefore -> "UpsertWithBefore"
    | Delete           -> "Delete"
    | DeletePrefix     -> "DeletePrefix"
    | FilterGEQ        -> "FilterGEQ"

    | Indirect         -> "Indirect"
    | Assign           -> "Assign"

    | Send             -> "Send"


let sott tag = string_of_tag_type tag

let base_type_tag = function
  | TTop          -> "TTop"
  | TUnknown      -> "TUnknown"
  | TUnit         -> "TUnit"
  | TBool         -> "TBool"
  | TByte         -> "TByte"
  | TInt          -> "TInt"
  | TDate         -> "TDate"
  | TFloat        -> "TFloat"
  | TString       -> "TString"
  | TMaybe _      -> "TMaybe"
  | TTuple t_l    -> "TTuple"
  | TCollection _ -> "TCollection"
  | TAddress      -> "TAddress"
  | TTarget _     -> "TTarget"
  | TIndirect _   -> "TIndirect"
  | TFunction _   -> "TFunction"

let btt = base_type_tag

(* Flat stringification *)
let rec flat_string_of_base_type t = match t with
  | TMaybe t'             -> tag_str (btt t) [flat_string_of_type t']
  | TTuple t_l            -> tag_str (btt t) (List.map flat_string_of_type t_l)
  | TCollection(t_c, t_e) -> tag_str (btt t)
        [string_of_container_type t_c; flat_string_of_type t_e]
  | TTarget t'            -> tag_str (btt t) [flat_string_of_type t']
  | TIndirect ind         -> tag_str (btt t) [flat_string_of_type ind]
  | _                     -> base_type_tag t

and flat_string_of_type t =
  let mut x = if t.mut then "TMutable("^x^")" else x in
  mut @@ flat_string_of_base_type t.typ

let rec flat_string_of_arg a = match a with
    | AIgnored     -> tag_str "AIgnored" []
    | AVar(i, t)   -> tag_str "AVar" [i; flat_string_of_type t]
    | AMaybe(a')   -> tag_str "AMaybe" [flat_string_of_arg a']
    | ATuple(args) -> tag_str "ATuple" (List.map flat_string_of_arg args)

let flat_string_of_expr_tag t children =
  let my_tag ?(extra="") t = tag_str ~extra:extra t children
  in match t with
  | Const cns    -> tag_str (sott t) [string_of_const cns]
  | Var i        -> tag_str (sott t) [i]
  | Nothing t'   -> my_tag (sott t) ~extra:(flat_string_of_type t')
  | Empty t'     -> my_tag (sott t) ~extra:(flat_string_of_type t')
  | Singleton t' -> my_tag (sott t) ~extra:(flat_string_of_type t')
  | Range(ct)    -> my_tag (sott t) ~extra:(string_of_container_type ct)
  | Lambda a     -> my_tag (sott t) ~extra:(flat_string_of_arg a)
  | _            -> my_tag @@ sott t

(* TODO: Why can't this function be point-free? *)
let flat_string_of_expr expr =
  flat_string_of_tree (fun ((id, tag), _) -> flat_string_of_expr_tag tag) expr

let flat_string_of_channel_type ct = match ct with
  | File fp -> tag_str "File" [fp]
  | Network addr -> tag_str "Network" [string_of_address addr]

let flat_string_of_stream_type = function
  | RandomStream i -> tag_str "RandomStream" [string_of_int i]
  | ConstStream e -> tag_str "ConstStream" [flat_string_of_expr e]

let flat_string_of_channel_format cf = match cf with
  | CSV -> "CSV"
  | JSON -> "JSON"

let rec flat_string_of_resource_pattern p =
  let rcr = flat_string_of_resource_pattern in
  let rcr_list l = List.map rcr l in
  match p with
    | Terminal(id)  -> tag_str "Terminal" [id]
    | Choice(ps)    -> tag_str "Choice" (rcr_list ps)
    | Sequence(ps)  -> tag_str "Sequence" (rcr_list ps)
    | Optional(p)   -> tag_str "Optional" [rcr p]
    | Repeat(p, s) -> tag_str "Repeat" [rcr p; string_of_stop_behavior_t s]

let flat_string_of_instruction i = match i with
    | Consume(id) -> tag_str "Consume" [id]

let flat_string_of_flow_resource r = match r with
    | Handle(t,ct,cf)  ->
        tag_str "Handle" [flat_string_of_type t;
                          flat_string_of_channel_type ct;
                          flat_string_of_channel_format cf]
    | Stream(t,st)  ->
        tag_str "Stream" [flat_string_of_type t;
                          flat_string_of_stream_type st]

    | Pattern(p)       -> tag_str "Pattern" [flat_string_of_resource_pattern p]

let flat_string_of_flow_endpoint e =
  let string_of_id_and_vtype (id,vt,_) = "("^id^", "^flat_string_of_type vt^")" in
  match e with
  | Resource (id,r) -> tag_str "Resource" [id; flat_string_of_flow_resource r]
  | Code(i, arg, ds, e) ->
    let decls = "["^(String.concat ", " (List.map string_of_id_and_vtype ds))^"]" in
    tag_str "Code"
     [i; flat_string_of_arg arg; decls; flat_string_of_expr e]

let flat_string_of_flow_statement fs = match fs with
    | Source ep       -> tag_str "Source" [flat_string_of_flow_endpoint ep]
    | Sink ep         -> tag_str "Sink" [flat_string_of_flow_endpoint ep]
    | BindFlow(i, i2) -> tag_str "BindFlow" [i; i2]
    | Instruction(i)  -> tag_str "Instruction" [flat_string_of_instruction i]

let flat_string_of_flow_program sp =
  "[ "^(String.concat ","
         (List.map (fun (fs,_) -> flat_string_of_flow_statement fs) sp))^" ]"

let flat_string_of_declaration d =
  match d with
    | Global(i, t, init) ->
      tag_str "Global"
        ([i; flat_string_of_type t]@(string_opt flat_string_of_expr init))

    | Foreign(i, t) -> tag_str "Foreign" [i; flat_string_of_type  t]

    | Flow fp -> tag_str "Flow" [flat_string_of_flow_program fp]

    | Role (id, sp)    -> tag_str "Role" [id; flat_string_of_flow_program sp]

    | DefaultRole (id) -> tag_str "DefaultRole" [id]

let flat_string_of_program ss =
  tag_str "K3" (List.map (fun (d,_) ->
    flat_string_of_declaration d) ss)


(*************************
 * Stringification API
 **************************)

(* Module types *)
module type StringifyAST = sig
  val def_c : config_t
  val print_base_type    : config_t -> base_type_t -> unit
  val print_type         : config_t -> type_t -> unit

  val print_arg : config_t -> arg_t -> unit
  val print_expr : config_t -> expr_t -> unit

  val print_resource_pattern : config_t -> resource_pattern_t -> unit
  val print_flow_resource    : config_t -> flow_resource_t -> unit

  val print_flow_statement : config_t -> flow_statement_t -> unit

  val print_flow_program : config_t -> flow_program_t -> unit

  val print_declaration : config_t -> declaration_t -> unit

  val string_of_base_type: base_type_t -> string
  val string_of_type: type_t -> string

  val string_of_arg: arg_t -> string
  val string_of_expr: expr_t -> string

  val string_of_resource_pattern : resource_pattern_t -> string
  val string_of_flow_resource    : flow_resource_t -> string
  val string_of_flow_statement   : flow_statement_t -> string
  val string_of_flow_program     : flow_program_t -> string
  val string_of_declaration: declaration_t -> string

  val string_of_program: ?verbose:bool -> ?print_id:bool ->
    ?print_expr_fn:(config_t -> expr_t -> unit Lazy.t) ->
    program_t -> string
end

module type StringifyAnnotations = sig
  val print_annotation : annotation_t -> unit
  val string_of_annotation : annotation_t -> string
end


(* Module implementations *)
module rec ASTStrings : StringifyAST = struct

open AnnotationStrings

(* Lazy variants *)
let print_expr_id c id = ps ("<"^string_of_int id^"> ")

let rec lazy_annotation a  = lazy (print_annotation a)
and     lazy_base_type c bt  = lazy (print_base_type c bt)
and     lazy_type c t        = lazy (print_type c t)
and     lazy_arg c a         = lazy (print_arg c a)

and     lazy_expr c e = lazy (print_expr c e)

and print_base_type c t =
  let my_tag t lazy_ch_t = pretty_tag_str CutHint "" t lazy_ch_t in
  let term_tag t = pretty_tag_term_str t in
  match t with
    | TIndirect vt          -> my_tag (btt t) [lazy_type c vt]
    | TMaybe t'             -> my_tag (btt t) [lazy_type c t']
    | TTuple t_l            -> my_tag (btt t) @@ List.map (lazy_type c) t_l
    | TCollection(t_c, t_e) -> my_tag (btt t) [lps (string_of_container_type t_c); lazy_type c t_e]
    | TTarget t'            -> my_tag (btt t) [lazy_type c t']
    | TFunction(itl, ot)    -> my_tag (btt t) @@ List.map (lazy_type c) @@ itl @ [ot]
    | _                     -> term_tag @@ btt t

and print_type c mt =
  if c.verbose then
    let my_tag t bt a =
      pretty_tag_str CutHint "" t
        ([lazy_base_type c bt]@(if a = [] then [] else [lazy_annotation a]))
    in
    if mt.mut then my_tag "TMutable" mt.typ mt.anno
    else my_tag "TImmutable" mt.typ mt.anno
  else print_base_type c mt.typ

and print_arg c a =
  let my_tag t lazy_ch_t = pretty_tag_str CutHint "" t lazy_ch_t in
  match a with
  | AIgnored     -> my_tag "AIgnored" []
  | AVar(i, t)   -> my_tag "AVar" [lps i; lazy_type c t]
  | AMaybe(a')   -> my_tag "AMaybe" [lazy_arg c a']
  | ATuple(args) -> my_tag "ATuple" (List.map (lazy_arg c) args)

and print_expr_tag c t lazy_children =
  let my_tag ?(lb="(") ?(rb=")") ?(sep=", ") ?(extra="") t =
    pretty_tag_str ~lb:lb ~rb:rb ~sep:sep CutHint extra t lazy_children
  in
  let my_tag_list = my_tag ~lb:"([" ~rb:"])" ~sep:"; " in
  let ch_tag cut_t t ch = pretty_tag_str cut_t "" t ch in
  let extra_tag t extra = pretty_tag_str CutHint "" t (extra@lazy_children) in
  match t with
  | Const ct     -> ch_tag NoCut (sott t) [lps (string_of_const ct)]
  | Var i        -> ch_tag NoCut (sott t) [lps i]
  | Tuple        -> my_tag_list (sott t)
  | Nothing t'   -> extra_tag (sott t) [lazy_type c t']
  | Empty t'     -> extra_tag (sott t) [lazy_type c t']
  | Singleton t' -> extra_tag (sott t) [lazy_type c t']
  | Range ct     -> my_tag (sott t) ~extra:(string_of_container_type ct)
  | Lambda a     -> extra_tag (sott t) [lazy_arg c a]
  | Block        -> my_tag_list @@ sott t
  | _            -> my_tag @@ sott t

and print_expr c expr =
  let id_pr e = if c.print_id then print_expr_id c @@ id_of_expr e else () in
  let print_meta e =
    let m_str = wrap_unless_empty "<" ">" (string_of_annotation (meta_of_expr e))
    in pc(); ps m_str; pc()
  in
  let print lazy_ch e =
    id_pr e;
    print_expr_tag c (tag_of_expr e) (List.flatten lazy_ch);
    print_meta e
  in
  let lazy_e =
    fold_tree (fun _ _ -> ()) (fun _ lazy_ch e -> [lazy (print lazy_ch e)]) () [] expr
  in force (List.hd lazy_e)

let print_instruction c i = match i with
    | Consume(id) -> pretty_tag_str CutHint "" "Consume" [lps id]

let rec print_resource_pattern c p =
  let my_tag = pretty_tag_str CutHint "" in
  let lazy_rcr p = lazy (print_resource_pattern c p) in
  let rcr_list l = List.map lazy_rcr l in
  match p with
    | Terminal(id)  -> my_tag "Terminal" [lps id]
    | Choice(ps)    -> my_tag "Choice" (rcr_list ps)
    | Sequence(ps)  -> my_tag "Sequence" (rcr_list ps)
    | Optional(p)   -> my_tag "Optional" [lazy_rcr p]
    | Repeat(p, s)  -> my_tag "Repeat" [lazy_rcr p;
      lps (string_of_stop_behavior_t s)]

let print_flow_resource c r =
  let my_tag = pretty_tag_str CutHint "" in
  match r with
    | Handle (t,ct,cf) ->
      my_tag "Handle" [lazy_type c t;
                       lps (flat_string_of_channel_type ct);
                       lps (flat_string_of_channel_format cf)]

    | Stream (t,st) ->
      my_tag "Stream" [lazy_type c t; lps @@ flat_string_of_stream_type st]


    | Pattern p        -> my_tag "Pattern" [lazy (print_resource_pattern c p)]

let print_flow_endpoint c ep =
  let my_tag = pretty_tag_str CutHint "" in
  let print_id_vt (id,vt,_) = lazy (ps ("("^id^", "); print_type c vt; ps ")")  in
  match ep with
  | Resource (id,r) -> my_tag "Resource" [lps id; lazy (print_flow_resource c r)]
  | Code(i, arg, ds, e) ->
    let decls = lazy(ps "[";
                     ps_list CutLine force (List.map print_id_vt ds); ps "]") in
    my_tag "Code"
      [lps (quote i); lazy_arg c arg; decls; c.print_expr_fn c e]

let print_flow_statement c fs =
  let my_tag = pretty_tag_str CutHint "" in
  let print_endpoint = print_flow_endpoint c in
  match fs with
    | Source ep       -> my_tag "Source" [lazy (print_endpoint ep)]
    | Sink ep         -> my_tag "Sink" [lazy (print_endpoint ep)]
    | BindFlow(i, i2) -> my_tag "BindFlow" [lps i; lps i2]
    | Instruction i   -> my_tag "Instruction" [lazy (print_instruction c i)]

let print_flow_program c fp =
  let print_fn (fs, _) =
    print_flow_statement c fs
  in
    ps "["; ps_list ~sep:";" CutLine print_fn fp; ps "]"

let def_c = {print_id=false; verbose=true; print_expr_fn=lazy_expr}

let print_declaration c d =
  let my_tag ?(cut=CutLine) = pretty_tag_str cut "" in
  let print_flow_fn p = print_flow_program c p in
  match d with
    | Global(i, t, init) ->
      my_tag "Global"
        ([lps (quote i); lazy_type c t]@
        (lazy_string_opt (print_expr c) init))

    | Foreign(i, t) -> my_tag "Foreign" [lps (quote i); lazy_type c t]

    | Flow fp -> my_tag "Flow" [lazy (print_flow_fn fp)]

    | Role (id, sp)   -> my_tag "Role" [lps (quote id); lazy(print_flow_fn sp)]

    | DefaultRole id  -> my_tag ~cut:CutHint "DefaultRole" [lps (quote id)]

let string_of_base_type bt  = wrap_formatter (fun () -> print_base_type def_c bt)
let string_of_type t        = wrap_formatter (fun () -> print_type def_c t)

let string_of_resource_pattern p =
  wrap_formatter (fun () -> print_resource_pattern def_c p)
let string_of_flow_resource r =
    wrap_formatter (fun () -> print_flow_resource def_c r)
let string_of_flow_statement fs =
    wrap_formatter (fun () -> print_flow_statement def_c fs)
let string_of_flow_program fp =
    wrap_formatter (fun () -> print_flow_program def_c fp)

let string_of_arg a         = wrap_formatter (fun () -> print_arg def_c a)
let string_of_expr e        = wrap_formatter (fun () -> print_expr def_c e)
let string_of_declaration d = wrap_formatter (fun () -> print_declaration def_c d)

let string_of_program ?(verbose=true) ?(print_id=false) ?(print_expr_fn=lazy_expr) ss =
  let c = {print_id=print_id; print_expr_fn=print_expr_fn; verbose=verbose} in
  let print_fn (d, meta) =
    let m_str = wrap_unless_empty "<" ">" (string_of_annotation meta) in
    print_declaration c d;
    (if m_str <> "" then (pc (); ps m_str; pc ()))
  in wrap_formatter (fun () ->
    ps "["; ps_list ~sep:";" CutLine print_fn ss; ps "]")

end

(* Annotations *)
and AnnotationStrings : StringifyAnnotations = struct

open ASTStrings

let print_ast_annotation ?(show_type=false) a =
  let my_tag = pretty_tag_str CutHint "" in
  match a with
  | Property s -> my_tag "Property" [lps s]
  | Type t when show_type -> my_tag "Type" [lazy (print_type def_c t)]
  | _ -> ()

let print_annotation ann = ps_list CutHint print_ast_annotation ann

let string_of_annotation ann = wrap_formatter (fun () -> print_annotation ann)

end

include ASTStrings
include AnnotationStrings<|MERGE_RESOLUTION|>--- conflicted
+++ resolved
@@ -113,12 +113,9 @@
     | PeekWithVid      -> "PeekWithVid"
     | Slice            -> "Slice"
     | SliceFrontier    -> "SliceFrontier"
-<<<<<<< HEAD
     | SliceUpperEq     -> "SliceUpperEq"
-=======
     | AtWith           -> "AtWith"
     | MinWith          -> "MinWith"
->>>>>>> 8b3ae29f
     | Insert           -> "Insert"
     | Update           -> "Update"
     | UpdateSuffix     -> "UpdateSuffix"
