open Util
open Printing
open Lazy
open K3.AST
open K3.Annotation

module U = K3Util
module T = K3Typechecker
module KH = K3Helpers

exception MissingType of int * string

let indent = ref 0

let force_list = List.iter force

let r_underscore = Str.regexp "_"

(* lazy functions *)
let lhv i = [lazy (obc i)]     (* open box *)
let lhov i = [lazy (obv i)]
let lv i = [lazy (obx i)]   (* open vertical box *)
let lcb () = [lazy (cb ())]     (* close box *)
(*let lhv 2 = [lazy (obc 2)]*)
let lcut () = [lazy (pbsi 0 0)] (* print nothing or split line *)
let lind () = [lazy (indent := !indent + 2; pbsi 1 !indent)] (* print break with indent or space *)
let undo_indent () = [lazy (indent := !indent - 2)]
let lsp () = [lazy (pbsi 1 !indent)] (* print space or split line *)
let lps s = [lazy (ps s)]      (* print string *)
let lps_list ?(sep=", ") cut_t f l =
  [lazy (ps_list ~sep:sep cut_t (force_list |- f) l)]

(* low precedence joining of lists *)
let (<|) a b = a @ b

let lazy_paren f = lps "(" <| f <| lps ")"
let lazy_bracket f = lps "[" <| f <| lps "]"
let lazy_brace f = lps "{" <| f <| lps "}"
let lazy_box_brace f =
  lps "{" <| lind () <| lv 0 <| f <|
  lcb () <| lcut () <| lps "}"
let lbox b f = b <| f <| lcb ()
let wrap_hv i f = lbox (lhv i) f
let wrap_hov i f = lbox (lhov i) f
let wrap_indent f = wrap_hov 2 f
(* let wrap_indent f = f (* lind () <| f <| undo_indent () *) *)

let lazy_concat ?(sep=lsp) f l =
  let len = List.length l - 1 in
  let l2 = list_populate (fun _ -> sep ()) 0 len in
  List.flatten @@ list_intersperse (List.map f l) l2

(* separator for lazy_concat *)
let lcomma () = lps "," <| lsp ()

(* type we pass all the way down for configuring behaviors *)
type config = {
                env:T.type_bindings_t;  (* type bindings for environment *)
                trig_env:T.type_bindings_t;
                map_to_fold:bool;       (* convert maps and ext to fold, due to k3new limitations *)
                project:StrSet.t;       (* need to project further down *)
                singleton_id:string;
              }

let default_config = {
                       env = [];
                       trig_env = [];
                       map_to_fold = false;
                       project = StrSet.empty;
                       singleton_id="i";
                     }

let verbose_types_config = default_config

let typecheck e =
  try
    T.type_of_expr e
  with T.TypeError _ ->
    (* try to deduce expression type if missing *)
    T.type_of_expr @@ T.deduce_expr_type ~override:false [] [] e

(* light type checking for expressions we create *)
let light_type c e =
  try
     T.deduce_expr_type ~override:false c.trig_env c.env e
  with T.TypeError (uuid, name, err) as exc ->
    prerr_string @@ Printf.sprintf "Typechecker Error @%d: %s\n%s\n\n%s" uuid name
      (K3TypeError.string_of_error err) (K3PrintSyntax.string_of_expr ~uuid_highlight:uuid e);
    raise exc

(* Get a binding id from a number *)
let id_of_num i = Printf.sprintf "b%d" i

let abc_str = "abcdefghijklmnopqrstuvwxyz"

(* Get a record id from a number
 * we use a scheme of a..z, za, zb..zz, zza..
 *)
let record_id_of_num ?(prefix="r") i =
  let rec s_of_i acc i =
    if i <= String.length abc_str then
      Printf.sprintf "%s%c" acc (abc_str.[i-1])
    else
      s_of_i (acc ^ "z") (i-String.length abc_str)
  in
  prefix ^ (s_of_i "" i)

(* Add record ids to a list *)
let add_record_ids c ?prefix l =
  match l with
  | []    -> failwith "No list to add record ids to"
  | [x]   -> [c.singleton_id, x]
  | [x;y] -> ["key", x; "value", y] (* to make gbaggs easy *)
  | _     ->
    let i_l = insert_index_fst ~first:1 l in
    List.map (fun (i, x) -> record_id_of_num ?prefix i, x) i_l

(* Add record ids to a string *)
let concat_record_str ?(sep=":") l =
  List.map (fun (s,x) -> Printf.sprintf "%s%s%s" s sep x) @@
  (* remove any ignored fields *)
  List.filter (fun (_,x) -> x <> "_") l

let error () = lps "???"

let lazy_bracket_list f l = lazy_bracket (lps_list NoCut f l)

let lazy_col = function
  | TSet        -> lps "{ Set }"
  | TBag        -> lps "{ Collection }"
  | TList       -> lps "{ Seq }"
  | TMap        -> lps "{ Map }"
  | TVMap       -> lps "{ VMap }"

let rec lazy_base_type ?(brace=true) ?(mut=false) ?(empty=false) c ~in_col t =
  let wrap_mut f = if mut && not empty then lps "mut " <| f else f in
  let wrap_single f =
    let wrap = if brace then lazy_brace else id_fn in
    if in_col then wrap(lps (c.singleton_id^":") <| f) else f
  in
  let wrap = wrap_single |- wrap_mut in
  match t with
  | TUnit        -> wrap @@ lps "()"
  | TBool        -> wrap @@ lps "bool"
  | TByte        -> wrap @@ lps "byte"
  | TInt
  | TDate        -> wrap @@ lps "int"
  | TFloat       -> wrap @@ lps "real"
  | TString      -> wrap @@ lps "string"
  | TMaybe(vt)   -> lazy_paren (wrap (lps "option " <| lazy_type c ~in_col vt))
  | TAddress     -> wrap @@ lps "address" (* ? *)
  | TTarget bt   -> wrap (lps "target" <| lazy_type c ~in_col bt)
  | TUnknown     -> wrap @@ lps "()"
  | TTop         -> wrap @@ lps "top"
  | TIndirect vt -> lazy_paren (wrap (lps "ind " <| lazy_type c ~in_col vt))
  | TTuple(vts)  -> (* tuples become records *)
      let rec_vts = add_record_ids c vts in
      let inner = lazy_concat ~sep:lcomma (fun (id, vt) ->
        lps (id^":") <| lazy_type c ~in_col:false vt) rec_vts in
      let wrap = if brace then lazy_brace else id_fn in
      wrap_mut (wrap (lsp () <| inner <| lsp ()))
  | TCollection(ct, vt) -> wrap (
    (if not empty then lps "collection " else [])
    <| lazy_type c ~in_col:true vt <| lps " @ " <| lazy_col ct)
  | TFunction(itl, ot) ->
      lps_list ~sep:" -> " CutHint (lazy_type c) (itl@[ot])

and lazy_type ?empty ?(in_col=false) c {typ; mut; anno} =
  lazy_base_type ?empty ~in_col ~mut c typ

let rec lazy_arg c drop_tuple_paren = function
  | AIgnored      -> lps "_"
  | AVar (id, vt) -> lps id
  | _             -> failwith "shouldn't be here"

let lazy_id_type c (id,t) = lps (id^" : ") <| lazy_type c t

let lazy_const c v =
  let add_float_zero s =
    let l = String.length s in
    if s.[l - 1] = '.' then s^"0" else s
  in
  match v with
  | CUnknown       -> lps "_"
  | CUnit          -> lps "()"
  | CBool true     -> lps "true"
  | CBool false    -> lps "false"
  | CInt i         -> lps @@ string_of_int i
  | CFloat f       -> lps @@ add_float_zero @@ string_of_float f
  | CString s      -> lps @@ Printf.sprintf "\"%s\"" (String.escaped s)
  | CAddress(s, i) -> lps @@ Printf.sprintf "%s:%d" s i
  | CTarget id     -> lps id

(* wrap a const collection expression with collection notation *)
let lazy_collection_vt c vt eval = match vt.typ with
  | TCollection(ct, et) ->
      (* preceding list of element types *)
      let mut = et.mut in
      let lazy_elem_list =
        lazy_base_type ~brace:false ~in_col:true ~mut c et.typ <| lps "|" <| lsp ()
      in
      lps "{|" <| lazy_elem_list <| eval <| lps "|}" <| lps " @ " <| lazy_col ct
  | _ -> error () (* type error *)

(* arg type with numbers included in tuples and maybes *)
type arg_num
    = NIgnored
    | NVar      of int * id_t * type_t
    | NMaybe    of int * arg_num
    | NTuple    of int * arg_num list

let rec string_of_anum = function
  | NIgnored -> "(_)"
  | NVar(i, id, t) -> Printf.sprintf "NVar(%d, %s)" i id
  | NMaybe(i, arg) -> Printf.sprintf "NMaybe(%d, %s)" i (string_of_anum arg)
  | NTuple(i, args) -> Printf.sprintf "NTuple(%d, %s)" i (strcatmap string_of_anum args)

(* get an id for the argument at the shallow level for trigger or lambda *)
let shallow_bind_id ~in_record = function
  | NIgnored        -> "_"
  (* A case of a single variable in an in_record (map etc) *)
  | NVar (i, id, vt) when in_record ->
      begin match vt.typ with
      | TTuple _ -> id (* we have a single variable representing a tuple -- don't bind *)
      (*| TCollection _ -> id [> single variable representing collection <]*)
      | _        -> id_of_num i
      end
  | NVar (_, id, _) -> id
  | NMaybe (i,_)
  | NTuple (i,_)    -> id_of_num i

(* convert args to an arg type containing numbers for binding *)
let arg_num_of_arg a =
  let i = ref 1 in
  let rec loop = function
    | AIgnored     -> NIgnored
    (* We assign to variables as well for record unpacking *)
    | AVar(id, v)  -> NVar((incr i; !i), id, v)
    | AMaybe x     -> NMaybe((incr i; !i), loop x)
    | ATuple xs    -> NTuple((incr i; !i), List.map loop xs)
  in loop a

(* retrieve the ids from one level of arg_num *)
let get_id_of_arg = function
  | NIgnored     -> "_"
  | NVar(_,id,_) -> id
  | NMaybe(i,_)
  | NTuple(i,_)  -> id_of_num i

(* convert an arg_num to a value type *)
let rec value_type_of_arg_num = function
  | NIgnored        -> KH.canonical TUnknown
  | NVar(_, _, t)      -> t
  | NMaybe(_, a')   -> KH.canonical (TMaybe(value_type_of_arg_num a'))
  | NTuple(_, args) -> KH.canonical (TTuple(List.map value_type_of_arg_num args))

(* this is how we translate tuples to arguments *)
let list_of_top_args = function
  (*| NTuple(_, [_]) as x -> [x]*)
  | NTuple(_, xs)  -> xs
  | x              -> [x]

(* code to unwrap an option type *)
(* project: add a projection out of a record *)
let unwrap_option ?(project=false) f =
  let p = if project then ".i" else "" in
  lps "case " <| f <| lps " of" <| lsp () <|
  lps (Printf.sprintf "{ Some x -> x%s }" p) <| lsp () <|
  lps "{ None -> error () }"

(* A slice can have other statements inside it. We need to get the inner tuple
 * out, and to make a function that will construct everything inside the lambda
 * once given a bottomed-out inner expression
 *)
let rec extract_slice e =
  match U.tag_of_expr e with
  | Tuple -> U.decompose_tuple e, id_fn
  | Let _ ->
      let ids, bound, expr = U.decompose_let e in
      let tup, sub_expr    = extract_slice expr in
      tup, (KH.mk_let ids bound) |- sub_expr
  | _ -> failwith "extract_slice unhandled expression"

(* for vmaps, we encode many of our functions with just a vid inside a tuple. Extract
  * this for the API *)
let maybe_vmap c col pat fun_no fun_yes =
  let col, _ = KH.unwrap_tcol @@ T.type_of_expr col in
  if col = TVMap then match U.decompose_tuple pat with
    | vid::rest -> fun_yes vid (light_type c @@ KH.mk_tuple rest)
    | _         -> failwith "missing vid in pattern for vmap"
  else fun_no pat

(* check if a collection is a vmap *)
let is_vmap col = fst @@ KH.unwrap_tcol @@ T.type_of_expr col = TVMap

(* We return the pattern breakdown: a list, and a lambda forming the internal structure *)
let breakdown_pat pat = match U.tag_of_expr pat with
  | Tuple -> U.decompose_tuple pat, id_fn
  (* if we have a let, we need a proper tuple extraction *)
  | Let _ -> extract_slice pat
  | _     -> [pat], id_fn

(* identify if a lambda is an id lambda *)
let is_id_lambda e =
  (* get a flat list of only the first level of ids *)
  let id_of_arg = function
    | AVar(v,_) -> Some v
    | _         -> None
  in
  let flat_ids_of_arg = function
    | AVar(v,_)  -> [v]
    | ATuple(vs) ->
        let vs' = List.map id_of_arg vs in
        if List.mem None vs' then []
        else flatten_some vs'
    | _          -> []
  in
  let args, body = U.decompose_lambda e in
  let ids = flat_ids_of_arg args in
  if null ids then false
  else match U.tag_of_expr body, ids with
    | Var id, [id'] when id = id' -> true
    | Tuple, _ -> ids = KH.vars_to_ids @@ U.decompose_tuple body
    | _, _     -> false

(* Variable names to translate *)
module StringMap = Map.Make(struct type t = string let compare = String.compare end)
let var_translate = List.fold_left (fun acc (x,y) -> StringMap.add x y acc) StringMap.empty @@
  ["int_of_float", "truncate";
   "float_of_int", "real_of_int";
   "peers", "my_peers";
   "parse_sql_date", "tpch_date";
   "maxi", "max";
   "maxif", "max"]

  (* descriptions of how to pass variables. {In,Out}Rec implies that even if we see a non-tuple
   * value, we should turn it into a record (with an 'i' label). This is necessary because of the
   * record restriction in newk3, which states that everything in a collection must be a record *)
let vid_out_arg = [], K3Dist.is_vid_tuple
let vid_in_arg  = K3Dist.is_vid_tuple

let is_unknown e =
  match U.tag_of_expr e with Const CUnknown -> true | _ -> false

let is_tuple e =
  match U.tag_of_expr e with Tuple -> true | _ -> false

let is_lookup_pat pat =
  let pat = list_drop_end 1 @@ U.unwrap_tuple pat in
  let unknown = ref false in
  iter_tree (fun e -> if is_unknown e then unknown := true) pat;
  not !unknown

and lookup_pat_of_slice col pat =
    let col_t, elem_t = KH.unwrap_tcol @@ T.type_of_expr col in
    (* since this is a lookup, we can turn pat into a list. drop the value *)
    let pat = fst @@ breakdown_pat pat in
    let pat = list_drop_end 1 pat in
    (* create a default value for the last member of the slice tuple since k3new can't
      * handle unknowns *)
    let tval = list_last @@ KH.unwrap_ttuple elem_t in
    pat @ [KH.default_value_of_t tval]

(* create a deep bind for lambdas, triggers, and let statements
 * -in_record indicates that the first level of binding should be a record *)
let rec deep_bind ~in_record c arg_n =
  let rec loop d a =
    let record = in_record && d=0 in (* do we want a record now *)
    match a with
      (* pretend to unwrap a record *)
    | NVar(i, id, vt) when record ->
        begin match vt.typ with
        | TTuple _  -> []    (* don't bind if we have an id representing a record *)
        | _         ->
          (* force bind a variable that comes in as a pretend record *)
          lps "bind " <| lps (id_of_num i) <| lps " as {i:" <| lps id
          <| lps "} in " <| lcut ()
        end
    | NIgnored
    | NVar _      -> [] (* no binding needed *)
    | NTuple(i, args) ->
        (* only produce binds if we're deeper than specified depth *)
        (if d < 0 then [] else
          let args_id = List.map get_id_of_arg args in
          let rec_ids = List.filter ((<>) "_" |- snd) @@ add_record_ids c args_id in
          (* filter out all the ignored ids *)
          begin match rec_ids with
          | []      -> [] (* if there's nothing to bind, skip it *)
          | rec_ids ->
            let args_rec = concat_record_str rec_ids in
            let sub_ids = lazy_concat ~sep:lcomma lps args_rec in
            lps "bind " <| lps @@ id_of_num i <| lps " as {" <| sub_ids <| lps "} in "
            <| lcut () end)  <|
        (* rest of the binds *)
        List.flatten @@ List.map (loop @@ d+1) args
  | NMaybe(i, arg)  ->
      if d < 0 then [] else
        lps "let " <| lps (get_id_of_arg arg) <| lps " = " <| unwrap_option (lps @@ id_of_num i) <|
        lps " in" <| lsp () <| loop (d+1) arg
  in loop 0 arg_n

(* Apply a method -- the lambda part *)
and apply_method_nocol ?(dot=true) ?prefix_fn c ~name ~args ~arg_info =
  let wrap_if_big e = match U.tag_of_expr e with
      | Var _ | Const _ | Tuple | Empty _ -> id_fn
      | _ -> lazy_paren
  in
  let args' = list_zip args arg_info in
  let dot_s = if dot then "." else "" in
  lps (dot_s^name) <| lsp () <|
    lazy_concat (fun (e, info) ->
      wrap_if_big e @@ lazy_expr ~expr_info:info ?prefix_fn c e) args'

(* Apply a method to a collection *)
and apply_method ?prefix_fn c ~name ~col ~args ~arg_info =
  (* we only need parens if we're not applying to a variable *)
  let f = match U.tag_of_expr col with
  | Var _ -> id_fn
  | _     -> lazy_paren
    in f @@ lazy_expr c col <| apply_method_nocol c ~name ~args ~arg_info ?prefix_fn

(* apply a function to arguments *)
and function_application c fun_e l_e =
  (* Check if we need to modify the function *)
  (* for example, hash gets only one function in the new k3 *)
  let id, tag, anns, children = U.details_of_expr fun_e in
  let fun_e = match tag with
  | Var x when str_take 4 x = "hash" ->
         U.expr_of_details id (Var "hash") anns children
  | _ -> fun_e in
  let print_fn e = match U.tag_of_expr e with
    | Var _ | Const _ | Tuple   -> lazy_expr c e
    | _                         -> lazy_paren @@ lazy_expr c e
  in
  wrap_indent (lazy_expr c fun_e <| lsp () <| lazy_concat print_fn l_e)

(* handle the printing of a lambda *)
and handle_lambda c ?(expr_info=([],false)) ~prefix_fn arg e =
  (* create a numbering of each argument pattern match *)
  let arg_n = arg_num_of_arg arg in
  let arg_l = list_of_top_args arg_n in
  let in_recs, out_rec = expr_info in
  (* loop over the lambda arguments *)
  (* bindings are lazy binds which we only write at the end *)
  let rec loop i bindings arg =
    let in_record = List.mem i in_recs in
    let write_lambda x =
      lps "\\" <| lps @@ shallow_bind_id ~in_record x <| lps " ->" <| lsp ()
    in
    match arg with
    | x::xs ->
        (* accumulate deep bindings for this argument *)
        let binds = bindings <| deep_bind ~in_record c x in
        (* write the actual lambda expression for this argument *)
        lazy_paren (write_lambda x <| loop (i+1) binds xs)
        (* write the rest of the expression *)
        (* for the final expr, we may need to wrap the output in a record *)
    | []    -> bindings <| lazy_expr c (prefix_fn e) ~expr_info:([], out_rec)
  in loop 0 [] arg_l


(* create a fold instead of a map or ext (for new k3 typechecking reasons) *)
(* expects a lambda expression, and collection expression inside a map/flattenMap *)
and fold_of_map_ext c expr =
  let open KH in
  let t_out = T.type_of_expr expr in
  (* customize for the different operations *)
  let (lambda, col), suffix = match U.tag_of_expr expr with
    | Map     -> U.decompose_map expr, "map"
    | Flatten -> U.decompose_map @@ U.decompose_flatten expr, "ext"
    | _       -> failwith "Can only convert flatten-map or map to fold"
  in
  let args, body = U.decompose_lambda lambda in
  let acc_id = "_acc"^suffix in
  let acc_arg = AVar (acc_id, t_out) in
  (* because map needs a deep tuple match, we need to remove that for fold *)
  let args' = match args with
    | ATuple xs -> xs
    | x         -> [x] in
  let args' = ATuple(acc_arg :: args') in
  let body' = match U.tag_of_expr expr with
    | Map     -> mk_block [ mk_insert acc_id [body]; mk_var acc_id ]
    | Flatten -> KH.mk_combine (KH.mk_var acc_id) body
    | _       -> failwith "Can only convert flatten-map or map to fold"
  in
  lazy_expr c @@ light_type c @@
    KH.mk_agg (KH.mk_lambda args' body') (mk_empty t_out) col

(* convert a slice to a filter function.
 * @frontier: For a vmap, change to a frontier lookup
 *            A vmap cannot ever have a regular slice
 * NOTE: a precise lookup should be picked up by Peek(Slice(x,_)) matching
 *)
and filter_of_slice ~frontier c col pat =
  let tup_t = snd @@ KH.unwrap_tcol @@ T.type_of_expr col in
  let es, lam_fn = breakdown_pat pat in
  let vid_e, es = if frontier then some @@ hd es, tl es else None, es in

  (* prepare record info, and allow deep slice patterns *)
  let rec loop es : ((expr_t -> expr_t) * expr_t) list =
    let i_e = insert_index_fst ~first:1 es in
    (* find the non-unknown slices *)
    let i_e = List.filter (not |- is_unknown |- snd) i_e in
    let s_e = List.map (first KH.mk_subscript) i_e in
    (* find if there are any tuples inside the pattern *)
    let tups, no_tups = List.partition (is_tuple |- snd) s_e in
    (* handle the tuples by recursing over them *)
    let tups = List.flatten @@ List.map (fun (subst,e) ->
      let deep = loop @@ U.unwrap_tuple e in
      List.map (fun (s,e) -> s |- subst , e) deep
    ) tups
    in
    no_tups @ tups
  in
  let s_es = loop es in
  (* obvious optimization - no slice needed *)
  if null s_es && not frontier then lazy_expr c col else
  let do_eq e (sub_fn, v) = KH.mk_eq (sub_fn e) v in
  let nm = "_t" in
  let lambda = light_type c @@
    KH.mk_lambda' [nm, tup_t] @@
      lam_fn @@ (* apply an inner lambda constructor *)
      List.fold_right
        (fun x acc -> KH.mk_and acc @@ do_eq (KH.mk_var nm) x)
        (try tl s_es
          with Invalid_argument _ -> [])
        (try do_eq (KH.mk_var nm) @@ hd s_es
          with Invalid_argument _ -> light_type c KH.mk_ctrue)
  in
  let args, arg_info =
    if frontier then [unwrap_some vid_e; lambda], [vid_out_arg; [0], false]
    else [lambda], [[0], false] in
  apply_method c ~name:"filter" ~col ~args ~arg_info

(* printing expressions *)
(* argnums: lambda only   -- number of expected arguments *)
(* prefix_fn: lambda only -- modify the lambda with a prefix *)
(* expr_info: additional info about the expression in the form of a pair of a list
 * of parameters that must be converted to records even if they're not tuples, and a boolean
 * signifying whether the result needs to be converted to a record the same way. In general,
 * only collection members ever need this functionality *)
and lazy_expr ?(prefix_fn=id_fn) ?(expr_info=([],false)) c expr =

  let expr_pair ?(sep=lps "," <| lsp ()) ?(wl=id_fn) ?(wr=id_fn) (e1, e2) =
    wl(lazy_expr c e1) <| sep <| wr(lazy_expr c e2) in
(* for a stmt of a block *)
 let paren_stmt e = match U.tag_of_expr e with
   | IfThenElse | CaseOf _ | Apply -> lazy_paren
   | _ -> id_fn in
 let is_neg e = match U.tag_of_expr e with
   | Const(CInt i) when i < 0 -> true
   | Const(CFloat f) when f < 0. -> true
   | _ -> false
 in
(* for things like .map *)
 let paren_l e = match U.tag_of_expr e with
    | Var _ | Const _ -> id_fn
    | _ -> lazy_paren in
  let paren_r e = match U.tag_of_expr e with
    | Nothing _ | Just | Const _ | Tuple | Var _
    | Empty _ | Singleton _ -> id_fn
    | _                     -> lazy_paren in
 let arith_paren e = match U.tag_of_expr e with
    | Mult | Add -> lazy_paren
    | Apply -> let e1, _ = U.decompose_apply e in
               begin match U.tag_of_expr e1 with
               | Var "divf" -> lazy_paren
               | Var "mod"  -> lazy_paren
               | _          -> lazy_paren
               end
    | Const x when is_neg e -> lazy_paren
    | Const _ | Var _ -> id_fn
    | _ -> lazy_paren
  (* for == and != *)
  in let logic_paren e = match U.tag_of_expr e with
    | Eq | Neq -> lazy_paren
    | _        -> arith_paren e (* arith ast is used for logic *)
  in let logic_paren_l e = match U.tag_of_expr e with
    | Eq | Neq -> lazy_paren
    | _        -> arith_paren e
  in let arith_paren_pair sym (el, er) =
    let wrapl = arith_paren el in
    let wrapr = arith_paren er in
    expr_pair ~sep:(lsp () <| lps sym <| lsp ()) ~wl:wrapl ~wr:wrapr (el, er)
  in let logic_paren_pair sym (el, er) =
    let wrapl = logic_paren_l el in
    let wrapr = logic_paren er in
    expr_pair ~sep:(lsp () <| lps sym <| lsp ()) ~wl:wrapl ~wr:wrapr (el, er)
  in let expr_type_is_bool e =
    try begin match (T.type_of_expr e).typ with
        | TBool -> true
        | _     -> false
        end
    with T.TypeError(_,_,_) -> false (* assume additive *)
  in
  (* many instructions need to wrap the same way *)
  (* in let wrap e = match U.tag_of_expr expr with
    | Insert _ | Iterate | Map | Filter | Flatten | Send | Delete _ | Update _
    | Aggregate | GroupByAggregate -> wrap_hov 2 e
    | IfThenElse -> wrap_hov 0 e
    | _ -> id_fn e
  in *)
  (* begin analysis of tags *)
  let analyze () = match U.tag_of_expr expr with
  | Const con -> lazy_const c con
  | Var id    ->
      begin try lps @@ StringMap.find id var_translate
      with Not_found ->
        (* check if we need to do projection *)
        if StrSet.mem id c.project then lps id <| lps ".i"
        else lps id
      end
  | Tuple     -> let es = U.decompose_tuple expr in
    let id_es = add_record_ids c es in
    let inner = lazy_concat ~sep:lcomma (fun (id, e) ->
        lps (id^":") <| lazy_expr c e) id_es
    in lazy_brace inner
  | Just -> let e = U.decompose_just expr in
    lps "Some " <| paren_r e (lazy_expr c e)
  | Nothing vt -> lps "None " <| if vt.mut then lps "mut" else lps "immut"
  | Empty vt   -> lps "empty " <| lazy_type ~empty:true c ~in_col:false vt
  | Singleton _ ->
    (* Singletons are sometimes typed with unknowns (if read from a file) *)
    let e = U.decompose_singleton expr in
    let t = typecheck expr in
    (* for vmaps, we need to convert to a sequence with empty *)
    if is_vmap expr then
      let e' =
        let open KH in
        mk_let ["x"] (mk_empty t) @@
          mk_block [
            mk_insert "x" [e];
            mk_var "x" ] in
      lazy_expr c @@ light_type c e'
    else
      lazy_collection_vt c t @@ lazy_expr c e
  | Combine ->
    let rec assemble_list c e =  (* print out in list format *)
      let l, r = U.decompose_combine e in
      begin match U.tag_of_expr l, U.tag_of_expr r with
        | Singleton _, Combine -> let l2 = U.decompose_singleton l in
            lazy_expr c l2 <| lps "," <| lsp () <|
            assemble_list c r
        | Singleton _, Singleton _ -> let l2 = U.decompose_singleton l in
          let r2 = U.decompose_singleton r in
          lazy_expr c l2 <| lps "," <| lsp () <|
            lazy_expr c r2
        | Singleton _, Empty _ -> let l2 = U.decompose_singleton l in
          lazy_expr c l2
        | _ -> error () (* type error *)
      end in
    let e1, e2 = U.decompose_combine expr in
    (* wrap the left side of the combine if it's needed *)
    (* for vmaps, we can't use sugared syntax. Must have ugly expressions *)
    begin match U.tag_of_expr e1, U.tag_of_expr e2 with
      | Singleton vt, Combine
      | Singleton vt, Singleton _
      | Singleton vt, Empty _ when not @@ is_vmap e1 && not @@ is_vmap e2 ->
          let t = T.type_of_expr expr in
          lazy_collection_vt c t @@ assemble_list c expr
      | _ -> apply_method c ~name:"combine" ~col:e1 ~args:[e2] ~arg_info:[[], false]
    end

  | Range ct -> let st, str, num = U.decompose_range expr in
    (* newk3 range only has the last number *)
    let range_type = KH.canonical @@ TFunction([KH.t_int], KH.wrap_tlist KH.t_int) in
    function_application c (U.attach_type range_type @@ KH.mk_var "range") [num]
  | Add -> let (e1, e2) = U.decompose_add expr in
    begin match U.tag_of_expr e2, expr_type_is_bool e1 with
      | Neg, false -> let e3 = U.decompose_neg e2 in
        arith_paren_pair "-" (e1, e3)
      | _, false -> arith_paren_pair "+" (e1, e2)
      | _, true -> arith_paren_pair "or" (e1, e2)
    end
  | Mult -> let e1, e2 = U.decompose_mult expr in
    let is_neg = begin match U.tag_of_expr e1 with
      | Neg -> let e = U.decompose_neg e1 in
        begin match U.tag_of_expr e with
          | Const(CInt(1)) -> true
          | _ -> false
        end
      | Const(CInt(-1)) -> true
      | _ -> false
    end in
    begin match expr_type_is_bool e1, is_neg with
      | true, _ -> arith_paren_pair "and" (e1, e2)
      | false, true -> lps "-" <| lazy_expr c e2 (* just a minus *)
      | _ -> arith_paren_pair "*" (e1, e2)
    end
  | Neg -> let e = U.decompose_neg expr in
    let sym = if expr_type_is_bool e then "not " else "-" in
    begin match U.tag_of_expr e with
      | Var _
      | Const _ -> lps sym <| lazy_expr c e
      | Lt -> let p = U.decompose_lt e in
        arith_paren_pair ">=" p
      | Leq -> let p = U.decompose_leq e in
        arith_paren_pair ">" p
      | _ -> lps sym <| lazy_paren @@ lazy_expr c e
    end
  | Eq -> let p = U.decompose_eq expr in
    logic_paren_pair "==" p
  | Lt -> let p = U.decompose_lt expr in
    arith_paren_pair "<" p
  | Neq -> let p = U.decompose_neq expr in
    logic_paren_pair "!=" p
  | Leq -> let p = U.decompose_leq expr in
    arith_paren_pair "<=" p
  | Lambda arg ->
      let _, e = U.decompose_lambda expr in
      handle_lambda c ~prefix_fn ~expr_info arg e
  | Apply -> let fn, args = U.decompose_apply expr in
    let do_pair_paren sym = match args with
      | [x; y] -> arith_paren_pair sym (x, y)
      | _      -> failwith "not a pair"
    in
    begin match U.tag_of_expr fn, args with (* can be let *)
      (* divide becomes an infix operator *)
      | Var "divf", _     -> do_pair_paren "/"
      | Var "mod", _      -> do_pair_paren "%"
      | Var "reciprocali", [e] -> arith_paren_pair "/" (light_type c @@ KH.mk_cfloat 1.0, e)
      | Var "reciprocal", [e]  -> arith_paren_pair "/" (light_type c @@ KH.mk_cint 1, e)
      (* convert load_csv to right format *)
      | Var s, _ when s = K3StdLib.csv_loader_name^"2" ->
          begin match List.map U.tag_of_expr args with
          (* get name of var to extract table name *)
          | [Var x; col] ->
              begin match Str.split r_underscore x with
              | [table; _] ->
                  let open KH in
                  let args =
                    List.map (light_type c) @@
                    [ mk_singleton (wrap_tbag t_string) [mk_var x];
                      (* get the witness collection *)
                      list_last args] in
                  let loader = String.uppercase table^"LoaderRP" in
                  apply_method_nocol {c with singleton_id = "path"}
                    ~dot:false ~name:loader ~args ~arg_info:[[], false; [], false]
              | _ -> failwith "bad arg to load_csv_col"
              end
          | _ -> failwith "bad arg to load_csv_col2"
          end
      (* function application *)
      | _ -> function_application c fn args
    end
  | Block -> let es = U.decompose_block expr in
    lazy_paren @@ wrap_indent (wrap_hv 0 @@
      lps_list ~sep:";" CutHint (fun e ->
        wrap_hov 0 @@ paren_stmt e @@ lazy_expr c e) es)

  | IfThenElse -> let e1, e2, e3 = U.decompose_ifthenelse expr in
    wrap_indent (lps "if " <| lazy_expr c e1) <| lsp () <|
    wrap_indent (lps "then" <| lsp () <| lazy_expr c e2) <| lsp () <|
    wrap_indent (lps "else" <| lsp () <| lazy_expr c e3)

  | CaseOf id ->
<<<<<<< HEAD
    let e1, e_some, e_none = U.decompose_caseof expr in
    (* check for alias patterns (lookup_with) *)
    begin try
      (* check for a case(peek(slice(...)) *)
      let col = U.decompose_peek e1 in
      let col, pat = U.decompose_slice col in
      let col', elem = KH.unwrap_tcol col in
      let t1, t2, t3 = T.type_of_expr e1, T.type_of_expr e_some, T.type_of_expr e_none in
      if t2 = t_unit && t3 = t_unit && is_lookup_pat pat then
        (* we can use lookup_with2 *)
        let pat' = lookup_pat_of_slice col pat in
        apply_method c "lookup_with2" ~col
          ~args:[light_type c @@ KH.mk_tuple pat';
                 light_type c @@ KH.mk_lambda' ["_", KH.t_unit] e_none;
                 light_type c @@ KH.mk_lambda' [id, t1] e_some]
          ~arg_info:[ANonLambda, Out; ALambda [In], Out; ALambda [InRec], Out]

      else failwith "Mismatch"

    with _ ->      

      (* HACK to make peek work: records of one element still need projection *)
      (* NOTE: caseOf will only work on peek if peek is the first expr inside,
      * and projection will only work if the expression is very simple *)
      let project =
        begin match U.tag_of_expr e1 with
        | Peek ->
            let col = U.decompose_peek e1 in
            (* get the type of the collection. If it's a singleton type, we need to add
            * projection *)
            let col_t = T.type_of_expr col in
            begin match col_t.typ with
            | TCollection(_, vt) -> begin match vt.typ, snd expr_info with
              | TTuple _, _ -> false
              | _, OutRec   -> false (* we need a record output *)
              | _           -> true
              end
            | _ -> failwith "expected a collection type"
            end
        | _ -> false
        end
      in
      let c' = {c with project=StrSet.remove id c.project} in
      let c' =
        (* if we're projecting, let future expressions know *)
        if project && id <> "_" then {c' with project=StrSet.add id c'.project}
        else c' in
      lps "case" <| lsp () <| lazy_expr c e1 <| lsp () <| lps "of" <| lsp () <|
      wrap_indent (lazy_brace (lps ("Some "^id^" ->") <| lsp () <|
        lazy_expr c' e_some)) <|
      wrap_indent (lazy_brace (lps "None ->" <| lsp () <| lazy_expr c e_none))
    end
=======
    let e1, e2, e3 = U.decompose_caseof expr in
    (* HACK to make peek work: records of one element still need projection *)
    (* NOTE: caseOf will only work on peek if peek is the first expr inside,
     * and projection will only work if the expression is very simple *)
    let project =
      try
        let col = U.decompose_peek e1 in
        (* get the type of the collection.
         * If it's a singleton type, we need to add projection *)
        let _, elem_t = KH.unwrap_tcol @@ T.type_of_expr col in
        begin match elem_t.typ with
          | TTuple _             -> false
          | _ when snd expr_info -> false (* we need a record output *)
          | _                    -> true
        end
      with _ -> false
    in
    let c' = {c with project=StrSet.remove id c.project} in
    let c' =
      (* if we're projecting, let future expressions know *)
      if project && id <> "_" then {c' with project=StrSet.add id c'.project}
      else c' in
    lps "case" <| lsp () <| lazy_expr c e1 <| lsp () <| lps "of" <| lsp () <|
    wrap_indent (lazy_brace (lps ("Some "^id^" ->") <| lsp () <|
      lazy_expr c' e2)) <|
    wrap_indent (lazy_brace (lps "None ->" <| lsp () <| lazy_expr c e3))
>>>>>>> e62144f9

  | BindAs _ -> let bind, id, r = U.decompose_bind expr in
    let c = {c with project=StrSet.remove id c.project} in
    lps "bind" <| lsp () <| wrap_indent(lazy_expr c bind) <| lsp () <| lps "as" <| lsp () <|
    lps "ind" <| lsp () <| lps id <| lsp () <| lps "in" <| lsp () <|
    wrap_indent (lazy_expr c r)

  | Let _ ->
      (* let can be either bind (destruct tuples) or let in new k3 *)
      let ids, bound, bexpr = U.decompose_let expr in
      (* remove ids that need projection *)
      let c =
        {c with project=List.fold_left (fun acc x -> StrSet.remove x acc) c.project ids}
      in
      begin match ids with
        | [id] -> (* let *)
          lps "let" <| lsp () <| lps id <| lsp () <| lps "=" <| lsp () <|
          wrap_indent (lazy_expr c bound) <| lsp () <| lps "in" <| lsp () <|
          wrap_indent (lazy_expr c bexpr)
        | _   ->  (* bind deconstruct *)
            let ids' = concat_record_str @@ add_record_ids c ids in
            lps "bind" <| lsp () <| wrap_indent(lazy_expr c bound) <| lsp () <|
            lps "as" <| lsp () <| lps "{" <| lps_list NoCut lps ids' <|
            lps "}" <| lsp () <| lps "in" <| lsp () <|
            wrap_indent (lazy_expr c bexpr)
      end

  | Iterate -> let lambda, col = U.decompose_iterate expr in
    apply_method c ~name:"iterate" ~col ~args:[lambda] ~arg_info:[[0], false]

  | Map ->
      if c.map_to_fold then fold_of_map_ext c expr
      else (* normal map *)
        let lambda, col = U.decompose_map expr in
        apply_method c ~name:"map" ~col ~args:[lambda] ~arg_info:[[0], true]

  | Filter -> let lf, col = U.decompose_filter expr in
    apply_method c ~name:"filter" ~col ~args:[lf] ~arg_info:[[0], false]

  (* flatten(map(...)) becomes ext(...) *)
  | Flatten ->
      if c.map_to_fold then
        (* both map and ext become folds *)
        fold_of_map_ext c expr
      else (* normal ext *)
        let e = U.decompose_flatten expr in
        (* ext needs an empty type right now to know what to do if the result is empty
        * flatten should always return a bag type since we can't guarantee uniqueness*)
        let t = T.type_of_expr expr in
        let t = match t.typ with
          | TCollection(TList, x) -> KH.canonical @@ TCollection(TList, x)
          | TCollection(_, x)     -> KH.canonical @@ TCollection(TBag, x)
          | _                     -> failwith "not a collection"
        in
        let empty_c = light_type c @@ KH.mk_empty t in
        begin match U.tag_of_expr e with
        | Map ->
            let lambda, col = U.decompose_map e in
            apply_method c ~name:"ext" ~col ~args:[lambda; empty_c]
              ~arg_info:[[0], false; [], false]
        | _   -> failwith "Unhandled Flatten without map"
        end

  | Aggregate -> let lambda, acc, col = U.decompose_aggregate expr in
    let name = if is_vmap col then "fold_all" else "fold" in
    (* find out if our accumulator is a collection type *)
    apply_method c ~name ~col ~args:[lambda; acc]
      ~arg_info:[[1], false; [], false]

  | AggregateV -> let lambda, acc, col = U.decompose_aggregatev expr in
    (* find out if our accumulator is a collection type *)
    let in_recs = if vid_in_arg then [1;2] else [2] in
    apply_method c ~name:"fold_all" ~col ~args:[lambda; acc]
      ~arg_info:[in_recs, false; [], false]

  | GroupByAggregate -> let lam1, lam2, acc, col = U.decompose_gbagg expr in
    (* find out if our accumulator is a collection type *)
    apply_method c ~name:"groupBy" ~col ~args:[lam1; lam2; acc]
      ~arg_info:[[0], false; [1], false; [], false]

  | Sort -> let lambda, col = U.decompose_sort expr in
    apply_method c ~name:"sort" ~col ~args:[lambda] ~arg_info:[[0; 1], false]
      ~prefix_fn:(fun e -> light_type c @@ KH.mk_if e (KH.mk_cint (-1)) @@ KH.mk_cint 1)

  | Size -> let col = U.decompose_size expr in
    let name = if is_vmap col then "total_size" else "size" in
    apply_method c ~name ~col ~args:[light_type c KH.mk_cunit]
      ~arg_info:[[], false]

  | Peek -> let col = U.decompose_peek expr in
    (* normal peek applications *)
    let name = if is_vmap col then "peek_now" else "peek" in
    let normal () = lazy_paren @@ apply_method c ~name ~col
      ~args:[light_type c @@ KH.mk_cunit] ~arg_info:[[], false] in

    (* to handle the case where we have a full slice over a vmap, we need to look ahead *)
    let tag = U.tag_of_expr col in
    let col_t, elem_t = KH.unwrap_tcol @@ T.type_of_expr col in

    (* common pattern for vmap lookups *)
    let handle_vmap_lookup decomp_fn name =
      let col', pat = decomp_fn col in
      (* turn pat into a list. drop the value *)
      let pat  = fst @@ breakdown_pat pat in
      let pat = list_drop_end 1 pat in
      (* check if we have a specific value rather than an open slice pattern *)
      if List.for_all (not |- is_unknown) pat2 then
        (* create a default value for the last member of the slice tuple since k3new can't
         * handle unknowns *)
        let tval = list_last @@ KH.unwrap_ttuple elem_t in
        let pat = pat @ [KH.default_value_of_t tval] in
        apply_method c ~name ~col:col'
<<<<<<< HEAD
          ~args:[hd pat; light_type c @@ KH.mk_tuple @@ tl pat]
          ~arg_info:[vid_out_arg; ANonLambda, Out]
=======
          ~args:[hd pat3; light_type c @@ KH.mk_tuple @@ tl pat3]
          ~arg_info:[vid_out_arg; [], false]
>>>>>>> e62144f9
      else normal ()
    in
    (* TODO: this can be expanded to regular maps as well *)
    begin match col_t, tag with
    | TVMap, Slice         -> handle_vmap_lookup U.decompose_slice "lookup"
    | TVMap, SliceFrontier -> handle_vmap_lookup U.decompose_slice_frontier "lookup_before"
    | _ -> normal ()
    end

  | Subscript _ -> let i, tup = U.decompose_subscript expr in
      let t = KH.unwrap_ttuple @@ T.type_of_expr tup in
      let id_t = add_record_ids c t in
      let id = fst @@ at id_t (i-1) in
      (paren_l tup @@ lazy_expr c tup) <| lps "." <| lps id

  | SliceFrontier ->
      (* this only works on a vmap, so we can assume we have a vmap *)
      let col, pat = U.decompose_slice_frontier expr in
      filter_of_slice ~frontier:true c col pat

  | Slice ->
      let col, pat = U.decompose_slice expr in
      filter_of_slice ~frontier:false c col pat

  | Insert -> let col, x = U.decompose_insert expr in
    maybe_vmap c col x
      (fun x -> lazy_expr c col <| apply_method_nocol c ~name:"insert" ~args:[x]
          ~arg_info:[[], true])
      (fun vid x -> lazy_expr c col <| apply_method_nocol c ~name:"insert" ~args:[vid;x]
          ~arg_info:[vid_out_arg; [], true])
  | Delete -> let col, x = U.decompose_delete expr in
    maybe_vmap c col x
      (fun x -> lazy_expr c col <| apply_method_nocol c ~name:"erase" ~args:[x]
        ~arg_info:[[],true])
      (fun vid x -> lazy_expr c col <| apply_method_nocol c ~name:"erase" ~args:[vid;x]
        ~arg_info:[vid_out_arg; [], true])

  | DeletePrefix -> let col, x = U.decompose_delete_prefix expr in
    maybe_vmap c col x
      (fun x -> lazy_expr c col <| apply_method_nocol c ~name:"erase_prefix" ~args:[x]
        ~arg_info:[[], true])
      (fun vid x -> lazy_expr c col <| apply_method_nocol c ~name:"erase_prefix" ~args:[vid;x]
        ~arg_info:[vid_out_arg; [], true])

  | Update -> let col, oldx, newx = U.decompose_update expr in
    maybe_vmap c col newx
      (fun newx ->
        lazy_expr c col <| apply_method_nocol c ~name:"update" ~args:[oldx;newx]
        ~arg_info:[[], true; [], true])
      (fun vid newx ->
        lazy_expr c col <| apply_method_nocol c ~name:"update" ~args:[vid;oldx;newx]
        ~arg_info:[vid_out_arg; [], true; [], true])

  | UpdateSuffix -> let col, key, lambda = U.decompose_update_suffix expr in
    begin match U.decompose_tuple key with
    | vid::key ->
        lazy_expr c col <| apply_method_nocol c ~name:"update_suffix"
        ~args:[vid; light_type c @@ KH.mk_tuple key; lambda]
        ~arg_info:[vid_out_arg; [], true; (if vid_in_arg then [0] else []) @ [1], true]
    | _ -> failwith "UpdateSuffix: bad key"
    end

  | UpsertWith -> let col, key, lam_no, lam_yes = U.decompose_upsert_with expr in
    maybe_vmap c col key
      (fun key -> lazy_expr c col <| apply_method_nocol  c ~name:"upsert_with" ~args:[key; lam_no; lam_yes]
        ~arg_info:[[], true; [], true; [0], true])
      (fun vid key -> lazy_expr c col <| apply_method_nocol  c ~name:"upsert_with" ~args:[vid; key; lam_no; lam_yes]
        ~arg_info:[vid_out_arg; [], true; [], true; [0], true])

  | Assign -> let l, r = U.decompose_assign expr in
    lazy_expr c l <| lsp () <| lps "=" <| lsp () <| lazy_expr c r

  | Indirect -> let x = U.decompose_indirect expr in
    lps "ind" <| lsp () <| lazy_expr c x

  | Send -> let target, addr, args = U.decompose_send expr in
    wrap_indent @@ lazy_paren (expr_pair (target, addr)) <| lps "<- " <|
      lps_list CutHint (lazy_expr c) args
  in
  (* check if we need to write a property *)
  let props = U.properties_of_expr expr in
  let analyze () =
    if props <> [] then
      lazy_paren (analyze ()) <| lps " @: " <| lps_list NoCut lps props
    else analyze ()
  in
  (* check if we need to wrap our output in a tuple (record) *)
  if snd expr_info then
    match U.tag_of_expr expr with
      (* don't wrap a lambda itself *)
    | Lambda _ -> analyze ()
    | _ ->
        (* check the type of the expression *)
        let t =
          try T.type_of_expr expr
          with T.TypeError(id, _, T.UntypedExpression) ->
              raise @@ MissingType(id, K3Printing.string_of_expr expr)
        in
        begin match t.typ with
        | TTuple _ -> analyze () (* no need to wrap *)
        | _        -> lazy_expr ~expr_info:(fst expr_info, false)
                        ~prefix_fn c @@ light_type c @@ KH.mk_tuple ~force:true [expr]
        end
  else analyze ()

let lazy_trigger c id arg vars expr =
  (*let is_block expr = match U.tag_of_expr expr with Block -> true | _ -> false in
  let indent f = if is_block expr
               then lps " " <| f
               else wrap_indent f in*)
  wrap_indent (lps ("trigger "^id) <| lps " : " <|
  lazy_type ~in_col:false c @@ KH.wrap_ttuple @@ KH.type_of_arg arg <| lsp () <|
  lps "=" <| lsp () <| lazy_expr c @@ KH.mk_lambda arg expr <| lcut ())

let channel_format c = function
  | CSV  -> "psv"
  | JSON -> "json"

let lazy_channel c chan_t chan_f = match chan_t with
  | File s -> lps @@ Printf.sprintf "file \"%s\" %s" s (channel_format c chan_f)
  | Network(str, port) -> lps @@ "socket(\""^str^"\":"^string_of_int port^")"

let rec lazy_resource_pattern c = function
  | Terminal id -> lps id
  | Choice rps  -> lps_list ~sep:"| " CutHint (lazy_resource_pattern c) rps
  | Sequence rps -> lps_list ~sep:" " CutHint (lazy_resource_pattern c) rps
  | Optional rp -> lazy_resource_pattern c rp <| lps "?"
  | Repeat(rp, _) -> lazy_resource_pattern c rp <| lps "*"

let lazy_stream c = function
  | RandomStream i -> lps "random" <| lazy_paren (lps @@ string_of_int i)
  (* k3o must put a collection here, and k3 expects a value, so extract it *)
  | ConstStream e  ->
      begin match KH.list_of_k3_container e with
      | [e] -> lps "value" <| lazy_paren (lazy_expr c e)
      | _   -> failwith "cannot translate stream to k3new"
      end

let lazy_resource c r =
  let common t = lazy_type c t <| lps " = " in
  match r with
  | Handle(t, chan_t, chan_f) -> common t <| lazy_channel c chan_t chan_f
  | Stream(t, st) -> common t <| lazy_stream c st
  | Pattern(pat) -> lps "pattern " <| lazy_resource_pattern c pat

let lazy_flow c e =
  let out =
    match e with
    | Source(Code(id, arg, vars, expr))
    | Sink(Code(id, arg, vars, expr)) -> lazy_trigger c id arg vars expr
    | Source(Resource(id, r)) ->
        lps ("source "^id^" : ") <| lazy_resource c r
    | BindFlow(id1, id2) -> lps @@ "feed "^id1^" |> "^id2
    | _ -> []
  in out <| lcut () <| lcut ()

let lazy_flow_program c fas = lps_list ~sep:"" CutHint (lazy_flow c |- fst) fas

let lazy_declaration c d =
  let out = match d with
  | Global(id, t, expr) ->
      let end_part = match expr with
        | None   -> []
        | Some e -> lps " =" <| lsp () <| lazy_expr c e
      in
      wrap_indent (lps @@ "declare "^id^" :" <| lsp () <| lazy_type c t <| end_part)
  | Role(id, fprog) -> lazy_flow_program c fprog
  | Flow fprog -> lazy_flow_program c fprog
  | DefaultRole id -> []
  | Foreign(id, t) -> lps ("declare "^id^" :") <| lsp () <| lazy_type c t
  in
  wrap_hov 0 out <| lcut () <| lcut ()

let wrap_f = wrap_formatter ~margin:80

(* print a K3 type in syntax *)
let string_of_base_type t = wrap_f @@ fun () ->
  force_list @@ lazy_base_type verbose_types_config false t

(* print a K3 type in syntax *)
let string_of_value_type t = wrap_f @@ fun () ->
  force_list @@ lazy_type verbose_types_config t

module StringSet = Set.Make(struct type t=string let compare=String.compare end)

(* remove/convert functions that are renamed in k3new *)
let filter_incompatible prog =
  let drop_globals = List.fold_left (flip StringSet.add) StringSet.empty
    ["error"; "divf"; "mod"; "float_of_int"; "int_of_float"; "get_max_int"; "parse_sql_date"; "peers"; ]
  in
  filter_map (fun ((d,a) as dec) ->
    (* we don't want the monomorphic hash functions *)
    match d with
    | Foreign(id, _)   -> None
    | Global(id, _, _) when StringSet.mem id drop_globals -> None
    | DefaultRole _ -> None
    | _             -> Some dec
  ) prog

(* print a K3 program in syntax *)
(* We get the typechecking environments so we can do incremental typechecking where needed *)
let string_of_program ?(map_to_fold=false) prog (env, trig_env) =
  let config = {default_config with env; trig_env; map_to_fold} in
  wrap_f @@ fun () ->
    let l = wrap_hv 0 (lps_list ~sep:"" CutHint (lazy_declaration config |- fst) prog) in
    force_list l

(* print a new k3 program with added sources and feeds *)
(* envs are the typechecking environments to allow us to do incremental typechecking *)
let string_of_dist_program ?(file="default.txt") ?map_to_fold (p, envs) =
  let p' = filter_incompatible p in
"\
include \"Core/Builtins.k3\"
include \"Core/Log.k3\"
include \"Annotation/Map.k3\"
include \"Annotation/Maps/VMap.k3\"
include \"Annotation/Set.k3\"
include \"Annotation/Seq.k3\"

@:CArgs 2
declare NATIONLoaderRP : collection {path: string} @Collection -> collection {ra:int, rb:string, rc:int, rd:string} @Collection -> collection {ra:int, rb:string, rc:int, rd:string} @Collection
  with effects \\_ -> \\_ -> io

@:CArgs 2
declare REGIONLoaderRP : collection {path: string} @Collection -> collection {ra:int, rb:string, rc:string} @Collection -> collection {ra:int, rb:string, rc:string} @Collection
  with effects \\_ -> \\_ -> io

declare my_peers : collection { i:address } @ {Collection} =
  peers.fold (\\acc -> (\\x -> (acc.insert {i:x.addr}; acc))) empty { i:address} @ Collection

"^ string_of_program ?map_to_fold p' envs
<|MERGE_RESOLUTION|>--- conflicted
+++ resolved
@@ -754,8 +754,7 @@
     wrap_indent (lps "else" <| lsp () <| lazy_expr c e3)
 
   | CaseOf id ->
-<<<<<<< HEAD
-    let e1, e_some, e_none = U.decompose_caseof expr in
+    let e1, e2, e3 = U.decompose_caseof expr in
     (* check for alias patterns (lookup_with) *)
     begin try
       (* check for a case(peek(slice(...)) *)
@@ -774,41 +773,7 @@
 
       else failwith "Mismatch"
 
-    with _ ->      
-
-      (* HACK to make peek work: records of one element still need projection *)
-      (* NOTE: caseOf will only work on peek if peek is the first expr inside,
-      * and projection will only work if the expression is very simple *)
-      let project =
-        begin match U.tag_of_expr e1 with
-        | Peek ->
-            let col = U.decompose_peek e1 in
-            (* get the type of the collection. If it's a singleton type, we need to add
-            * projection *)
-            let col_t = T.type_of_expr col in
-            begin match col_t.typ with
-            | TCollection(_, vt) -> begin match vt.typ, snd expr_info with
-              | TTuple _, _ -> false
-              | _, OutRec   -> false (* we need a record output *)
-              | _           -> true
-              end
-            | _ -> failwith "expected a collection type"
-            end
-        | _ -> false
-        end
-      in
-      let c' = {c with project=StrSet.remove id c.project} in
-      let c' =
-        (* if we're projecting, let future expressions know *)
-        if project && id <> "_" then {c' with project=StrSet.add id c'.project}
-        else c' in
-      lps "case" <| lsp () <| lazy_expr c e1 <| lsp () <| lps "of" <| lsp () <|
-      wrap_indent (lazy_brace (lps ("Some "^id^" ->") <| lsp () <|
-        lazy_expr c' e_some)) <|
-      wrap_indent (lazy_brace (lps "None ->" <| lsp () <| lazy_expr c e_none))
-    end
-=======
-    let e1, e2, e3 = U.decompose_caseof expr in
+    with _ -> 
     (* HACK to make peek work: records of one element still need projection *)
     (* NOTE: caseOf will only work on peek if peek is the first expr inside,
      * and projection will only work if the expression is very simple *)
@@ -834,7 +799,6 @@
     wrap_indent (lazy_brace (lps ("Some "^id^" ->") <| lsp () <|
       lazy_expr c' e2)) <|
     wrap_indent (lazy_brace (lps "None ->" <| lsp () <| lazy_expr c e3))
->>>>>>> e62144f9
 
   | BindAs _ -> let bind, id, r = U.decompose_bind expr in
     let c = {c with project=StrSet.remove id c.project} in
@@ -947,13 +911,8 @@
         let tval = list_last @@ KH.unwrap_ttuple elem_t in
         let pat = pat @ [KH.default_value_of_t tval] in
         apply_method c ~name ~col:col'
-<<<<<<< HEAD
           ~args:[hd pat; light_type c @@ KH.mk_tuple @@ tl pat]
-          ~arg_info:[vid_out_arg; ANonLambda, Out]
-=======
-          ~args:[hd pat3; light_type c @@ KH.mk_tuple @@ tl pat3]
           ~arg_info:[vid_out_arg; [], false]
->>>>>>> e62144f9
       else normal ()
     in
     (* TODO: this can be expanded to regular maps as well *)
