open Util
open Printing
open Lazy
open K3.AST
open K3.Annotation

module U = K3Util
module T = K3Typechecker
module KH = K3Helpers
module D = K3Dist
module KP = K3PrintSyntax

exception MissingType of int * string

let indent = ref 0

let force_list = List.iter force

let r_underscore = Str.regexp "_"

(* lazy functions *)
let lhv i = [lazy (obc i)]     (* open box *)
let lhov i = [lazy (obv i)]
let lv i = [lazy (obx i)]   (* open vertical box *)
let lcb () = [lazy (cb ())]     (* close box *)
(*let lhv 2 = [lazy (obc 2)]*)
let lcut () = [lazy (pbsi 0 0)] (* print nothing or split line *)
let lind () = [lazy (indent := !indent + 2; pbsi 1 !indent)] (* print break with indent or space *)
let undo_indent () = [lazy (indent := !indent - 2)]
let lsp () = [lazy (pbsi 1 !indent)] (* print space or split line *)
let lps s = [lazy (ps s)]      (* print string *)
let lps_list ?(sep=", ") cut_t f l =
  [lazy (ps_list ~sep:sep cut_t (force_list |- f) l)]

(* low precedence joining of lists *)
let (<|) a b = a @ b

let lazy_paren f = lps "(" <| f <| lps ")"
let lazy_bracket f = lps "[" <| f <| lps "]"
let lazy_brace f = lps "{" <| f <| lps "}"
let lazy_box_brace f =
  lps "{" <| lind () <| lv 0 <| f <|
  lcb () <| lcut () <| lps "}"
let lbox b f = b <| f <| lcb ()
let wrap_hv i f = lbox (lhv i) f
let wrap_hov i f = lbox (lhov i) f
let wrap_indent f = wrap_hov 2 f
(* let wrap_indent f = f (* lind () <| f <| undo_indent () *) *)

let lazy_concat ?(sep=lsp) f l =
  let len = List.length l - 1 in
  let l2 = list_populate (fun _ -> sep ()) 0 len in
  List.flatten @@ list_intersperse (List.map f l) l2

(* separator for lazy_concat *)
let lcomma () = lps "," <| lsp ()

(* type we pass all the way down for configuring behaviors *)
type config = {
                env:T.type_bindings_t;  (* type bindings for environment *)
                trig_env:T.type_bindings_t;
                map_to_fold:bool;       (* convert maps and ext to fold, due to k3new limitations *)
                project:StrSet.t;       (* need to project further down *)
                singleton_id:string;
              }

let default_config = {
                       env = [];
                       trig_env = [];
                       map_to_fold = false;
                       project = StrSet.empty;
                       singleton_id="i";
                     }

let verbose_types_config = default_config

let typecheck e =
  try
    T.type_of_expr e
  with T.TypeError _ ->
    (* try to deduce expression type if missing *)
    T.type_of_expr @@ T.deduce_expr_type ~override:false [] [] e

(* light type checking for expressions we create *)
let light_type c e =
  try
     T.deduce_expr_type ~override:false c.trig_env c.env e
  with T.TypeError (uuid, name, err) as exc ->
    prerr_string @@ Printf.sprintf "Typechecker Error @%d: %s\n%s\n\n%s" uuid name
      (K3TypeError.string_of_error err) (K3PrintSyntax.string_of_expr ~uuid_highlight:uuid e);
    raise exc

(* Get a binding id from a number *)
let id_of_num i = Printf.sprintf "b%d" i

let abc_str = "abcdefghijklmnopqrstuvwxyz"

(* Get a record id from a number
 * we use a scheme of a..z, za, zb..zz, zza..
 *)
let record_id_of_num ?(prefix="r") i =
  let rec s_of_i acc i =
    if i <= String.length abc_str then
      Printf.sprintf "%s%c" acc (abc_str.[i-1])
    else
      s_of_i (acc ^ "z") (i-String.length abc_str)
  in
  prefix ^ (s_of_i "" i)

(* Add record ids to a list *)
let add_record_ids c ?prefix l =
  match l with
  | []    -> failwith "No list to add record ids to"
  | [x]   -> [c.singleton_id, x]
  | [x;y] -> ["key", x; "value", y] (* to make gbaggs easy *)
  | _     ->
    let i_l = insert_index_fst ~first:1 l in
    List.map (fun (i, x) -> record_id_of_num ?prefix i, x) i_l

(* Add record ids to a string *)
let concat_record_str ?(sep=":") l =
  List.map (fun (s,x) -> Printf.sprintf "%s%s%s" s sep x) @@
  (* remove any ignored fields *)
  List.filter (fun (_,x) -> x <> "_") l

let error () = lps "???"

let lazy_bracket_list f l = lazy_bracket (lps_list NoCut f l)

(* print out multi_index. we only support hash indices *)
let rec lazy_multi_index c ss elem_t =
  (* unwrap all the tuples, and use the relevant record ids *)
  let elem_t = KH.unwrap_ttuple elem_t in
  let elem_t = List.map KH.unwrap_ttuple elem_t in
  let no_extract = List.length (List.nth elem_t 0) = 1 in
  let record_ids = List.map (add_record_ids c) elem_t in
  let record_ids = add_record_ids c record_ids in
  let record_ids = List.flatten @@ List.map (fun (nm, l) ->
    if List.length l = 1 then [nm, snd @@ hd l]
    else l) record_ids in

  let index_ls = list_of_intsetset ss in
  (* convert indices to record ids/types *)
  let record_idxs = List.map (List.map (List.nth record_ids)) index_ls in

  lps "{ MultiIndexVMap" <| lps "," <| lsp () <|
  lps_list CutHint (fun idx ->
    lps (if no_extract then "VMapIndex" else "VMapIndexE") <|
    lazy_paren
      (lps "key=[:> " <|
        lps_list CutHint (fun (key, typ) -> lps key <| lps "=>" <| lazy_type c typ) idx <|
        lps "]" <|
       if no_extract then [] else
       (lps "," <| lsp () <|
        lps "extractors=[$#>" <| lsp () <|
        lps_list CutHint (fun (key, _) -> lps key <| lps "=>" <| lps "\"key." <| lps key <|
        lps "\"") idx <| lps "]")
       ))
  record_idxs <| lps "}"

and lazy_col c col_t elem_t = match col_t with
  | TSet        -> lps "{ Set }"
  | TBag        -> lps "{ Collection }"
  | TList       -> lps "{ Seq }"
  | TMap        -> lps "{ Map }"
  | TVMap None  -> lps "{ VMap }"
  | TVMap(Some ss) -> lazy_multi_index c ss elem_t

and lazy_base_type ?(brace=true) ?(mut=false) ?(empty=false) c ~in_col t =
  let wrap_mut f = if mut && not empty then lps "mut " <| f else f in
  let wrap_single f =
    let wrap = if brace then lazy_brace else id_fn in
    if in_col then wrap(lps (c.singleton_id^":") <| f) else f
  in
  let wrap = wrap_single |- wrap_mut in
  match t with
  | TUnit        -> wrap @@ lps "()"
  | TBool        -> wrap @@ lps "bool"
  | TByte        -> wrap @@ lps "byte"
  | TInt
  | TDate        -> wrap @@ lps "int"
  | TFloat       -> wrap @@ lps "real"
  | TString      -> wrap @@ lps "string"
  | TMaybe(vt)   -> lazy_paren (wrap (lps "option " <| lazy_type c ~in_col vt))
  | TAddress     -> wrap @@ lps "address" (* ? *)
  | TTarget bt   -> wrap (lps "target" <| lazy_type c ~in_col bt)
  | TUnknown     -> wrap @@ lps "()"
  | TTop         -> wrap @@ lps "top"
  | TIndirect vt -> lazy_paren (wrap (lps "ind " <| lazy_type c ~in_col vt))
  | TTuple(vts)  -> (* tuples become records *)
      let rec_vts = add_record_ids c vts in
      let inner = lazy_concat ~sep:lcomma (fun (id, vt) ->
        lps (id^":") <| lazy_type c ~in_col:false vt) rec_vts in
      let wrap = if brace then lazy_brace else id_fn in
      wrap_mut (wrap (lsp () <| inner <| lsp ()))
  | TCollection(ct, vt) -> wrap (
    (if not empty then lps "collection " else [])
    <| lazy_type c ~in_col:true vt <| lps " @ " <| lazy_col c ct vt)
  | TFunction(itl, ot) ->
      lps_list ~sep:" -> " CutHint (lazy_type c) (itl@[ot])

and lazy_type ?empty ?(in_col=false) c {typ; mut; anno} =
  lazy_base_type ?empty ~in_col ~mut c typ

let rec lazy_arg c drop_tuple_paren = function
  | AIgnored      -> lps "_"
  | AVar (id, vt) -> lps id
  | _             -> failwith "shouldn't be here"

let lazy_id_type c (id,t) = lps (id^" : ") <| lazy_type c t

let lazy_const c v =
  let add_float_zero s =
    let l = String.length s in
    if s.[l - 1] = '.' then s^"0" else s
  in
  match v with
  | CUnknown       -> lps "_"
  | CUnit          -> lps "()"
  | CBool true     -> lps "true"
  | CBool false    -> lps "false"
  | CInt i         -> lps @@ string_of_int i
  | CFloat f       -> lps @@ add_float_zero @@ string_of_float f
  | CString s      -> lps @@ Printf.sprintf "\"%s\"" (String.escaped s)
  | CAddress(s, i) -> lps @@ Printf.sprintf "%s:%d" s i
  | CTarget id     -> lps id

(* wrap a const collection expression with collection notation *)
let lazy_collection_vt c vt eval = match vt.typ with
  | TCollection(ct, et) ->
      (* preceding list of element types *)
      let mut = et.mut in
      let lazy_elem_list =
        lazy_base_type ~brace:false ~in_col:true ~mut c et.typ <| lps "|" <| lsp ()
      in
      lps "{|" <| lazy_elem_list <| eval <| lps "|}" <| lps " @ " <| lazy_col c ct et
  | _ -> error () (* type error *)

(* arg type with numbers included in tuples and maybes *)
type arg_num
    = NIgnored
    | NVar      of int * id_t * type_t
    | NMaybe    of int * arg_num
    | NTuple    of int * arg_num list

let rec string_of_anum = function
  | NIgnored -> "(_)"
  | NVar(i, id, t) -> Printf.sprintf "NVar(%d, %s)" i id
  | NMaybe(i, arg) -> Printf.sprintf "NMaybe(%d, %s)" i (string_of_anum arg)
  | NTuple(i, args) -> Printf.sprintf "NTuple(%d, %s)" i (strcatmap string_of_anum args)

(* get an id for the argument at the shallow level for trigger or lambda *)
let shallow_bind_id ~in_record = function
  | NIgnored        -> "_"
  (* A case of a single variable in an in_record (map etc) *)
  | NVar (i, id, vt) when in_record ->
      begin match vt.typ with
      | TTuple _ -> id (* we have a single variable representing a tuple -- don't bind *)
      (*| TCollection _ -> id [> single variable representing collection <]*)
      | _        -> id_of_num i
      end
  | NVar (_, id, _) -> id
  | NMaybe (i,_)
  | NTuple (i,_)    -> id_of_num i

(* convert args to an arg type containing numbers for binding *)
let arg_num_of_arg a =
  let i = ref 1 in
  let rec loop = function
    | AIgnored     -> NIgnored
    (* We assign to variables as well for record unpacking *)
    | AVar(id, v)  -> NVar((incr i; !i), id, v)
    | AMaybe x     -> NMaybe((incr i; !i), loop x)
    | ATuple xs    -> NTuple((incr i; !i), List.map loop xs)
  in loop a

(* retrieve the ids from one level of arg_num *)
let get_id_of_arg = function
  | NIgnored     -> "_"
  | NVar(_,id,_) -> id
  | NMaybe(i,_)
  | NTuple(i,_)  -> id_of_num i

(* convert an arg_num to a value type *)
let rec value_type_of_arg_num = function
  | NIgnored        -> KH.canonical TUnknown
  | NVar(_, _, t)      -> t
  | NMaybe(_, a')   -> KH.canonical (TMaybe(value_type_of_arg_num a'))
  | NTuple(_, args) -> KH.canonical (TTuple(List.map value_type_of_arg_num args))

(* this is how we translate tuples to arguments *)
let list_of_top_args = function
  (*| NTuple(_, [_]) as x -> [x]*)
  | NTuple(_, xs)  -> xs
  | x              -> [x]

(* code to unwrap an option type *)
(* project: add a projection out of a record *)
let unwrap_option ?(project=false) f =
  let p = if project then ".i" else "" in
  lps "case " <| f <| lps " of" <| lsp () <|
  lps (Printf.sprintf "{ Some x -> x%s }" p) <| lsp () <|
  lps "{ None -> error () }"

(* A slice can have other statements inside it. We need to get the inner tuple
 * out, and to make a function that will construct everything inside the lambda
 * once given a bottomed-out inner expression
 *)
let rec extract_slice e =
  match U.tag_of_expr e with
  | Tuple -> U.decompose_tuple e, id_fn
  | Let _ ->
      let ids, bound, expr = U.decompose_let e in
      let tup, sub_expr    = extract_slice expr in
      tup, (KH.mk_let ids bound) |- sub_expr
  | _ -> failwith "extract_slice unhandled expression"

(* for vmaps, we encode many of our functions with just a vid inside a tuple. Extract
  * this for the API *)
let maybe_vmap c col pat fun_no fun_yes =
  let col, _ = KH.unwrap_tcol @@ T.type_of_expr col in
  match col with
  | TVMap _ -> begin match U.decompose_tuple pat with
    | vid::rest -> fun_yes vid (light_type c @@ KH.mk_tuple rest)
    | _         -> failwith "missing vid in pattern for vmap"
    end
  | _ -> fun_no pat

(* try pattern matching a bunch of expressions *)
let try_matching l =
  let rec loop acc_fail = function
    | x::xs -> begin match x () with
                | None -> loop acc_fail xs
                | Some x -> x
                | exception (Failure s) -> loop (acc_fail^"; "^s) xs
                | exception _ -> loop acc_fail xs
               end
    | [] -> failwith ("No match found: "^acc_fail)
  in loop "" l

(* check if a collection is a vmap *)
let is_vmap col = match fst @@ KH.unwrap_tcol @@ T.type_of_expr col with
                  | TVMap _ -> true | _ -> false

(* We return the pattern breakdown: a list, and a lambda forming the internal structure *)
let breakdown_pat pat = match U.tag_of_expr pat with
  | Tuple -> U.decompose_tuple pat, id_fn
  (* if we have a let, we need a proper tuple extraction *)
  | Let _ -> extract_slice pat
  | _     -> [pat], id_fn

(* identify if a lambda is an id lambda *)
let is_id_lambda e =
  (* get a flat list of only the first level of ids *)
  let id_of_arg = function
    | AVar(v,_) -> Some v
    | _         -> None
  in
  let flat_ids_of_arg = function
    | AVar(v,_)  -> [v]
    | ATuple(vs) ->
        let vs' = List.map id_of_arg vs in
        if List.mem None vs' then []
        else flatten_some vs'
    | _          -> []
  in
  let args, body = U.decompose_lambda e in
  let ids = flat_ids_of_arg args in
  if null ids then false
  else match U.tag_of_expr body, ids with
    | Var id, [id'] when id = id' -> true
    | Tuple, _ -> ids = KH.vars_to_ids @@ U.decompose_tuple body
    | _, _     -> false

(* Variable names to translate *)
module StringMap = Map.Make(struct type t = string let compare = String.compare end)
let var_translate = List.fold_left (fun acc (x,y) -> StringMap.add x y acc) StringMap.empty @@
  ["int_of_float", "truncate";
   "float_of_int", "real_of_int";
   "peers", "my_peers";
   "parse_sql_date", "tpch_date";
   "maxi", "max";
   "maxif", "max"]

  (* descriptions of how to pass variables. {In,Out}Rec implies that even if we see a non-tuple
   * value, we should turn it into a record (with an 'i' label). This is necessary because of the
   * record restriction in newk3, which states that everything in a collection must be a record *)
let vid_out_arg = [], K3Dist.is_vid_tuple
let vid_in_arg  = K3Dist.is_vid_tuple

let is_tuple e =
  match U.tag_of_expr e with Tuple -> true | _ -> false

(* change a pattern to have a default value (last element) *)
(* since k3new can't handle unknowns *)
let lookup_pat_of_slice ~col pat =
    let col_t, elem_t = KH.unwrap_tcol @@ T.type_of_expr col in
    (* since this is a lookup, we can turn pat into a list. drop the value *)
    let pat = fst @@ breakdown_pat pat in
    let pat = list_drop_end 1 pat in
    (* create a default value for the last member of the slice tuple since k3new can't
      * handle unknowns *)
    let tval = list_last @@ KH.unwrap_ttuple elem_t in
    pat @ [KH.default_value_of_t tval]

(* create a deep bind for lambdas, triggers, and let statements
 * -in_record indicates that the first level of binding should be a record *)
let rec deep_bind ~in_record c arg_n =
  let rec loop d a =
    let record = in_record && d=0 in (* do we want a record now *)
    match a with
      (* pretend to unwrap a record *)
    | NVar(i, id, vt) when record ->
        begin match vt.typ with
        | TTuple _  -> []    (* don't bind if we have an id representing a record *)
        | _         ->
          (* force bind a variable that comes in as a pretend record *)
          lps "bind " <| lps (id_of_num i) <| lps " as {i:" <| lps id
          <| lps "} in " <| lcut ()
        end
    | NIgnored
    | NVar _      -> [] (* no binding needed *)
    | NTuple(i, args) ->
        (* only produce binds if we're deeper than specified depth *)
        (if d < 0 then [] else
          let args_id = List.map get_id_of_arg args in
          let rec_ids = List.filter ((<>) "_" |- snd) @@ add_record_ids c args_id in
          (* filter out all the ignored ids *)
          begin match rec_ids with
          | []      -> [] (* if there's nothing to bind, skip it *)
          | rec_ids ->
            let args_rec = concat_record_str rec_ids in
            let sub_ids = lazy_concat ~sep:lcomma lps args_rec in
            lps "bind " <| lps @@ id_of_num i <| lps " as {" <| sub_ids <| lps "} in "
            <| lcut () end)  <|
        (* rest of the binds *)
        List.flatten @@ List.map (loop @@ d+1) args
  | NMaybe(i, arg)  ->
      if d < 0 then [] else
        lps "let " <| lps (get_id_of_arg arg) <| lps " = " <| unwrap_option (lps @@ id_of_num i) <|
        lps " in" <| lsp () <| loop (d+1) arg
  in loop 0 arg_n

(* Apply a method -- the lambda part *)
and apply_method_nocol ?(dot=true) ?prefix_fn c ~name ~args ~arg_info =
  let wrap_if_big e = match U.tag_of_expr e with
      | Var _ | Const _ | Tuple | Empty _ -> id_fn
      | _ -> lazy_paren
  in
  let args' = list_zip args arg_info in
  let dot_s = if dot then "." else "" in
  lps (dot_s^name) <| lsp () <|
    lazy_concat (fun (e, info) ->
      wrap_if_big e @@ lazy_expr ~expr_info:info ?prefix_fn c e) args'

(* Apply a method to a collection *)
and apply_method ?prefix_fn c ~name ~col ~args ~arg_info =
  (* we only need parens if we're not applying to a variable *)
  let f = match U.tag_of_expr col with
  | Var _ -> id_fn
  | _     -> lazy_paren
    in f @@ lazy_expr c col <| apply_method_nocol c ~name ~args ~arg_info ?prefix_fn

(* apply a function to arguments *)
and function_application c fun_e l_e =
  (* Check if we need to modify the function *)
  (* for example, hash gets only one function in the new k3 *)
  let id, tag, anns, children = U.details_of_expr fun_e in
  let fun_e = match tag with
  | Var x when str_take 4 x = "hash" ->
         U.expr_of_details id (Var "hash") anns children
  | _ -> fun_e in
  let print_fn e = match U.tag_of_expr e with
    | Var _ | Const _ | Tuple   -> lazy_expr c e
    | _                         -> lazy_paren @@ lazy_expr c e
  in
  wrap_indent (lazy_expr c fun_e <| lsp () <| lazy_concat print_fn l_e)

(* handle the printing of a lambda *)
and handle_lambda c ?(expr_info=([],false)) ~prefix_fn arg e =
  (* create a numbering of each argument pattern match *)
  let arg_n = arg_num_of_arg arg in
  let arg_l = list_of_top_args arg_n in
  let in_recs, out_rec = expr_info in
  (* loop over the lambda arguments *)
  (* bindings are lazy binds which we only write at the end *)
  let rec loop i bindings arg =
    let in_record = List.mem i in_recs in
    let write_lambda x =
      lps "\\" <| lps @@ shallow_bind_id ~in_record x <| lps " ->" <| lsp ()
    in
    match arg with
    | x::xs ->
        (* accumulate deep bindings for this argument *)
        let binds = bindings <| deep_bind ~in_record c x in
        (* write the actual lambda expression for this argument *)
        lazy_paren (write_lambda x <| loop (i+1) binds xs)
        (* write the rest of the expression *)
        (* for the final expr, we may need to wrap the output in a record *)
    | []    -> bindings <| lazy_expr c (prefix_fn e) ~expr_info:([], out_rec)
  in loop 0 [] arg_l


(* create a fold instead of a map or ext (for new k3 typechecking reasons) *)
(* expects a lambda expression, and collection expression inside a map/flattenMap *)
and fold_of_map_ext c expr =
  let open KH in
  let t_out = T.type_of_expr expr in
  (* customize for the different operations *)
  let (lambda, col), suffix = match U.tag_of_expr expr with
    | Map     -> U.decompose_map expr, "map"
    | Flatten -> U.decompose_map @@ U.decompose_flatten expr, "ext"
    | _       -> failwith "Can only convert flatten-map or map to fold"
  in
  let args, body = U.decompose_lambda lambda in
  let acc_id = "_acc"^suffix in
  let acc_arg = AVar (acc_id, t_out) in
  (* because map needs a deep tuple match, we need to remove that for fold *)
  let args' = match args with
    | ATuple xs -> xs
    | x         -> [x] in
  let args' = ATuple(acc_arg :: args') in
  let body' = match U.tag_of_expr expr with
    | Map     -> mk_block [ mk_insert acc_id [body]; mk_var acc_id ]
    | Flatten -> KH.mk_combine (KH.mk_var acc_id) body
    | _       -> failwith "Can only convert flatten-map or map to fold"
  in
  lazy_expr c @@ light_type c @@
    KH.mk_agg (KH.mk_lambda args' body') (mk_empty t_out) col

(* convert a slice to a filter function.
 * @frontier: For a vmap, change to a frontier lookup
 *            A vmap cannot ever have a regular slice
 * NOTE: a precise lookup should be picked up by Peek(Slice(x,_)) matching
 *)
and filter_of_slice ~frontier c col pat =
  let tup_t = snd @@ KH.unwrap_tcol @@ T.type_of_expr col in
  let es, lam_fn = breakdown_pat pat in
  let vid_e, es = if frontier then some @@ hd es, tl es else None, es in

  (* prepare record info, and allow deep slice patterns *)
  let rec loop es : ((expr_t -> expr_t) * expr_t) list =
    let i_e = insert_index_fst ~first:1 es in
    (* find the non-unknown slices *)
    let i_e = List.filter (not |- D.is_unknown |- snd) i_e in
    let s_e = List.map (first KH.mk_subscript) i_e in
    (* find if there are any tuples inside the pattern *)
    let tups, no_tups = List.partition (is_tuple |- snd) s_e in
    (* handle the tuples by recursing over them *)
    let tups = List.flatten @@ List.map (fun (subst,e) ->
      let deep = loop @@ U.unwrap_tuple e in
      List.map (fun (s,e) -> s |- subst , e) deep
    ) tups
    in
    no_tups @ tups
  in
  let s_es = loop es in
  (* obvious optimization - no slice needed *)
  if null s_es && not frontier then lazy_expr c col else
  let do_eq e (sub_fn, v) = KH.mk_eq (sub_fn e) v in
  let nm = "_t" in
  let lambda = light_type c @@
    KH.mk_lambda' [nm, tup_t] @@
      lam_fn @@ (* apply an inner lambda constructor *)
      List.fold_right
        (fun x acc -> KH.mk_and acc @@ do_eq (KH.mk_var nm) x)
        (try tl s_es
          with Invalid_argument _ -> [])
        (try do_eq (KH.mk_var nm) @@ hd s_es
          with Invalid_argument _ -> light_type c KH.mk_ctrue)
  in
  let args, arg_info =
    if frontier then [unwrap_some vid_e; lambda], [vid_out_arg; [0], false]
    else [lambda], [[0], false] in
  apply_method c ~name:"filter" ~col ~args ~arg_info

(* printing expressions *)
(* argnums: lambda only   -- number of expected arguments *)
(* prefix_fn: lambda only -- modify the lambda with a prefix *)
(* expr_info: additional info about the expression in the form of a pair of a list
 * of parameters that must be converted to records even if they're not tuples, and a boolean
 * signifying whether the result needs to be converted to a record the same way. In general,
 * only collection members ever need this functionality *)
and lazy_expr ?(prefix_fn=id_fn) ?(expr_info=([],false)) c expr =

  let expr_pair ?(sep=lps "," <| lsp ()) ?(wl=id_fn) ?(wr=id_fn) (e1, e2) =
    wl(lazy_expr c e1) <| sep <| wr(lazy_expr c e2) in
(* for a stmt of a block *)
 let paren_stmt e = match U.tag_of_expr e with
   | IfThenElse | CaseOf _ | Apply -> lazy_paren
   | _ -> id_fn in
 let is_neg e = match U.tag_of_expr e with
   | Const(CInt i) when i < 0 -> true
   | Const(CFloat f) when f < 0. -> true
   | _ -> false
 in
(* for things like .map *)
 let paren_l e = match U.tag_of_expr e with
    | Var _ | Const _ -> id_fn
    | _ -> lazy_paren in
  let paren_r e = match U.tag_of_expr e with
    | Nothing _ | Just | Const _ | Tuple | Var _
    | Empty _ | Singleton _ -> id_fn
    | _                     -> lazy_paren in
 let arith_paren e = match U.tag_of_expr e with
    | Mult | Add -> lazy_paren
    | Apply -> let e1, _ = U.decompose_apply e in
               begin match U.tag_of_expr e1 with
               | Var "divf" -> lazy_paren
               | Var "mod"  -> lazy_paren
               | _          -> lazy_paren
               end
    | Const x when is_neg e -> lazy_paren
    | Const _ | Var _ -> id_fn
    | _ -> lazy_paren
  (* for == and != *)
  in let logic_paren e = match U.tag_of_expr e with
    | Eq | Neq -> lazy_paren
    | _        -> arith_paren e (* arith ast is used for logic *)
  in let logic_paren_l e = match U.tag_of_expr e with
    | Eq | Neq -> lazy_paren
    | _        -> arith_paren e
  in let arith_paren_pair sym (el, er) =
    let wrapl = arith_paren el in
    let wrapr = arith_paren er in
    expr_pair ~sep:(lsp () <| lps sym <| lsp ()) ~wl:wrapl ~wr:wrapr (el, er)
  in let logic_paren_pair sym (el, er) =
    let wrapl = logic_paren_l el in
    let wrapr = logic_paren er in
    expr_pair ~sep:(lsp () <| lps sym <| lsp ()) ~wl:wrapl ~wr:wrapr (el, er)
  in let expr_type_is_bool e =
    try begin match (T.type_of_expr e).typ with
        | TBool -> true
        | _     -> false
        end
    with T.TypeError(_,_,_) -> false (* assume additive *)
  in
  (* many instructions need to wrap the same way *)
  (* in let wrap e = match U.tag_of_expr expr with
    | Insert _ | Iterate | Map | Filter | Flatten | Send | Delete _ | Update _
    | Aggregate | GroupByAggregate -> wrap_hov 2 e
    | IfThenElse -> wrap_hov 0 e
    | _ -> id_fn e
  in *)
  (* begin analysis of tags *)
  let analyze () = match U.tag_of_expr expr with
  | Const con -> lazy_const c con
  | Var id    ->
      begin try lps @@ StringMap.find id var_translate
      with Not_found ->
        (* check if we need to do projection *)
        if StrSet.mem id c.project then lps id <| lps ".i"
        else lps id
      end
  | Tuple     -> let es = U.decompose_tuple expr in
    let id_es = add_record_ids c es in
    (* since we're never supposed to have unknowns here in newk3, we can just
     * filter out unknowns after we added record ids *)
    let id_es = List.filter (not |- D.is_unknown |- snd) id_es in
    let inner = lazy_concat ~sep:lcomma (fun (id, e) ->
        lps (id^":") <| lazy_expr c e) id_es
    in lazy_brace inner
  | Just -> let e = U.decompose_just expr in
    lps "Some " <| paren_r e (lazy_expr c e)
  | Nothing vt -> lps "None " <| if vt.mut then lps "mut" else lps "immut"
  | Empty vt   -> lps "empty " <| lazy_type ~empty:true c ~in_col:false vt
  | Singleton _ ->
    (* Singletons are sometimes typed with unknowns (if read from a file) *)
    let e = U.decompose_singleton expr in
    let t = typecheck expr in
    (* for vmaps, we need to convert to a sequence with empty *)
    if is_vmap expr then
      let e' =
        let open KH in
        mk_let ["x"] (mk_empty t) @@
          mk_block [
            mk_insert "x" [e];
            mk_var "x" ] in
      lazy_expr c @@ light_type c e'
    else
      lazy_collection_vt c t @@ lazy_expr c e
  | Combine ->
    let rec assemble_list c e =  (* print out in list format *)
      let l, r = U.decompose_combine e in
      begin match U.tag_of_expr l, U.tag_of_expr r with
        | Singleton _, Combine -> let l2 = U.decompose_singleton l in
            lazy_expr c l2 <| lps "," <| lsp () <|
            assemble_list c r
        | Singleton _, Singleton _ -> let l2 = U.decompose_singleton l in
          let r2 = U.decompose_singleton r in
          lazy_expr c l2 <| lps "," <| lsp () <|
            lazy_expr c r2
        | Singleton _, Empty _ -> let l2 = U.decompose_singleton l in
          lazy_expr c l2
        | _ -> error () (* type error *)
      end in
    let e1, e2 = U.decompose_combine expr in
    (* wrap the left side of the combine if it's needed *)
    (* for vmaps, we can't use sugared syntax. Must have ugly expressions *)
    begin match U.tag_of_expr e1, U.tag_of_expr e2 with
      | Singleton vt, Combine
      | Singleton vt, Singleton _
      | Singleton vt, Empty _ when not @@ is_vmap e1 && not @@ is_vmap e2 ->
          let t = T.type_of_expr expr in
          lazy_collection_vt c t @@ assemble_list c expr
      | _ -> apply_method c ~name:"combine" ~col:e1 ~args:[e2] ~arg_info:[[], false]
    end

  | Range ct -> let st, str, num = U.decompose_range expr in
    (* newk3 range only has the last number *)
    let range_type = KH.canonical @@ TFunction([KH.t_int], KH.wrap_tlist KH.t_int) in
    function_application c (U.attach_type range_type @@ KH.mk_var "range") [num]
  | Add -> let (e1, e2) = U.decompose_add expr in
    begin match U.tag_of_expr e2, expr_type_is_bool e1 with
      | Neg, false -> let e3 = U.decompose_neg e2 in
        arith_paren_pair "-" (e1, e3)
      | _, false -> arith_paren_pair "+" (e1, e2)
      | _, true -> arith_paren_pair "or" (e1, e2)
    end
  | Mult -> let e1, e2 = U.decompose_mult expr in
    let is_neg = begin match U.tag_of_expr e1 with
      | Neg -> let e = U.decompose_neg e1 in
        begin match U.tag_of_expr e with
          | Const(CInt(1)) -> true
          | _ -> false
        end
      | Const(CInt(-1)) -> true
      | _ -> false
    end in
    begin match expr_type_is_bool e1, is_neg with
      | true, _ -> arith_paren_pair "and" (e1, e2)
      | false, true -> lps "-" <| lazy_expr c e2 (* just a minus *)
      | _ -> arith_paren_pair "*" (e1, e2)
    end
  | Neg -> let e = U.decompose_neg expr in
    let sym = if expr_type_is_bool e then "not " else "-" in
    begin match U.tag_of_expr e with
      | Var _
      | Const _ -> lps sym <| lazy_expr c e
      | Lt -> let p = U.decompose_lt e in
        arith_paren_pair ">=" p
      | Leq -> let p = U.decompose_leq e in
        arith_paren_pair ">" p
      | _ -> lps sym <| lazy_paren @@ lazy_expr c e
    end
  | Eq -> let p = U.decompose_eq expr in
    logic_paren_pair "==" p
  | Lt -> let p = U.decompose_lt expr in
    arith_paren_pair "<" p
  | Neq -> let p = U.decompose_neq expr in
    logic_paren_pair "!=" p
  | Leq -> let p = U.decompose_leq expr in
    arith_paren_pair "<=" p
  | Lambda arg ->
      let _, e = U.decompose_lambda expr in
      handle_lambda c ~prefix_fn ~expr_info arg e
  | Apply -> let fn, args = U.decompose_apply expr in
    let do_pair_paren sym = match args with
      | [x; y] -> arith_paren_pair sym (x, y)
      | _      -> failwith "not a pair"
    in
    begin match U.tag_of_expr fn, args with (* can be let *)
      (* divide becomes an infix operator *)
      | Var "divf", _     -> do_pair_paren "/"
      | Var "mod", _      -> do_pair_paren "%"
      | Var "reciprocali", [e] -> arith_paren_pair "/" (light_type c @@ KH.mk_cfloat 1.0, e)
      | Var "reciprocal", [e]  -> arith_paren_pair "/" (light_type c @@ KH.mk_cint 1, e)
      (* convert load_csv to right format *)
      | Var s, _ when s = K3StdLib.csv_loader_name^"2" ->
          begin match List.map U.tag_of_expr args with
          (* get name of var to extract table name *)
          | [Var x; col] ->
              begin match Str.split r_underscore x with
              | [table; _] ->
                  let open KH in
                  let args =
                    List.map (light_type c) @@
                    [ mk_singleton (wrap_tbag t_string) [mk_var x];
                      (* get the witness collection *)
                      list_last args] in
                  let loader = String.uppercase table^"LoaderRP" in
                  apply_method_nocol {c with singleton_id = "path"}
                    ~dot:false ~name:loader ~args ~arg_info:[[], false; [], false]
              | _ -> failwith "bad arg to load_csv_col"
              end
          | _ -> failwith "bad arg to load_csv_col2"
          end
      (* function application *)
      | _ -> function_application c fn args
    end
  | Block -> let es = U.decompose_block expr in
    lazy_paren @@ wrap_indent (wrap_hv 0 @@
      lps_list ~sep:";" CutHint (fun e ->
        wrap_hov 0 @@ paren_stmt e @@ lazy_expr c e) es)

  | IfThenElse -> let e1, e2, e3 = U.decompose_ifthenelse expr in
    wrap_indent (lps "if " <| lazy_expr c e1) <| lsp () <|
    wrap_indent (lps "then" <| lsp () <| lazy_expr c e2) <| lsp () <|
    wrap_indent (lps "else" <| lsp () <| lazy_expr c e3)

  | CaseOf id ->
    let e1, e_some, e_none = U.decompose_caseof expr in

    let normal () = (* normal case printout *)
      (* HACK to make peek work: records of one element still need projection *)
      (* NOTE: caseOf will only work on peek if peek is the first expr inside,
      * and projection will only work if the expression is very simple *)
      let project =
        try
          let col = U.decompose_peek e1 in
          (* get the type of the collection.
          * If it's a singleton type, we need to add projection *)
          let _, elem_t = KH.unwrap_tcol @@ T.type_of_expr col in
          begin match elem_t.typ with
            | TTuple _             -> false
            | _ when snd expr_info -> false (* we need a record output *)
            | _                    -> true
          end
        with _ -> false
      in
      let c' = {c with project=StrSet.remove id c.project} in
      let c' =
        (* if we're projecting, let future expressions know *)
        if project && id <> "_" then {c' with project=StrSet.add id c'.project}
        else c' in
      Some(
        lps "case" <| lsp () <| lazy_expr c e1 <| lsp () <| lps "of" <| lsp () <|
        wrap_indent (lazy_brace (lps ("Some "^id^" ->") <| lsp () <|
          lazy_expr c' e_some)) <|
        wrap_indent (lazy_brace (lps "None ->" <| lsp () <| lazy_expr c e_none)))
    in
    (* create string representing types of a slice and a record *)
    let slice_names pat =
      (* focus on the relevant pattern *)
      let pat = U.unwrap_tuple @@ hd @@ pat in
      let pat = add_record_ids c pat in
      let pat = List.filter (not |- D.is_unknown |- snd) pat in
      String.concat "_" (fst_many pat)
    in

    (* common pattern for lookup_with *)
    let handle_lookup_with
      ?(decomp_fn=U.decompose_slice)
      ?(vmap=false)
      name col t_elem e_none e_some =
        let col, pat = decomp_fn col in
        (* NOTE: we don't check for lookup_pat. We assume that's already been done *)
        (* we CAN use lookup_with4 *)
        let pat = lookup_pat_of_slice ~col pat in
        let arg' =
          [light_type c @@ KH.mk_lambda' ["_", KH.t_unit] e_none;
            light_type c @@ KH.mk_lambda' [id, t_elem] e_some] in
        let args, arg_info =
          if vmap then
            [hd pat; light_type c @@ KH.mk_tuple @@ tl pat] @ arg',
              [vid_out_arg; [], false; [], false; [0], false]
          else
            [light_type c @@ KH.mk_tuple pat] @ arg',
              [[], false; [], false; [0], false] in
        some @@ apply_method c ~name ~col ~args ~arg_info
    in
<<<<<<< HEAD

    (* helper function to apply lookup_with on a secondary index *)
    let handle_slice_lookup_with
      ?(decomp_fn=U.decompose_slice)
      ?(vmap=false)
      col t_elem e_none e_some =
        let col, pat = decomp_fn col in
        let fn_pat = if vmap then tl pat else pat in
        let pat = lookup_pat_of_slice ~col pat in
        let fn_name = "lookup_with_before_by_" ^ (slice_names fn_pat) in
        let arg' =
          [light_type c @@ KH.mk_lambda' ["_", KH.t_unit] e_none;
            light_type c @@ KH.mk_lambda' [id, t_elem] e_some] in
        let args, arg_info =
          if vmap then
            [hd pat; light_type c @@ KH.mk_tuple @@ tl pat] @ arg',
              [vid_out_arg; [], false; [], false; [0], false]
          else
            [light_type c @@ KH.mk_tuple pat] @ arg',
              [[], false; [], false; [0], false] in
        some @@ apply_method c fn_name ~col ~args ~arg_info
      in

      (* check for a case(peek(slice(...)) *)
=======
    (*let handle_fold_slice col pat e_none e_some =
      let pat = U.unwrap_tuple pat in
      let vid, pat = hd pat, tl pat in
      let name = slice_names pat in
      let name = "fold_slice_by_"^name in
      let args = [vid] in
      apply_method c ~name ~col ~args ~arg_info*)

>>>>>>> a5b5895b
      try_matching [
        (fun () ->
          let col = U.decompose_peek e1 in
          let col_t, t_elem = KH.unwrap_tcol @@ T.type_of_expr col in
          some @@ try_matching [

            (* Slice on VMap and full lookup *)
            (fun () ->
              if D.is_lookup_pat (snd (U.decompose_slice col)) then
              handle_lookup_with ~vmap:true "lookup_with4" col t_elem e_none e_some
              else None);

            (* Slice frontier on VMap and full lookup *)
            (fun () -> if D.is_lookup_pat (snd (U.decompose_slice_frontier col)) then
              handle_lookup_with ~vmap:true ~decomp_fn:U.decompose_slice_frontier
                "lookup_with4_before" col t_elem e_none e_some
              else None);

            (* Slice on map and full lookup *)
            (fun () -> if D.is_lookup_pat (snd(U.decompose_slice col)) then
                handle_lookup_with "lookup_with4" col t_elem e_none e_some
              else None);
<<<<<<< HEAD

            (* Slice on VMap with partial key*)
            (fun () -> handle_slice_lookup_with ~vmap:true col t_elem e_none e_some);

            (* Slice frontier on VMap with partial lookup *)
            (fun () -> handle_slice_lookup_with ~vmap:true ~decomp_fn:U.decompose_slice_frontier col t_elem e_none e_some)
          ]);

        (fun () ->
          (* peek_with *)
          let args =
            [light_type c @@ KH.mk_lambda' ["_", KH.t_unit] e_none;
            light_type c @@ KH.mk_lambda' [id, t_elem] e_some] in
          let arg_info = [[], false; [0], false] in
          Some(apply_method c ~name:"peek_with" ~col ~args ~arg_info));

        normal]
=======
            (*(fun () ->
              let lam, zero, col = U.decompose_aggregatev col in
              let col', pat = U.decompose_slice_frontier col in
              let t_col, t_elem' = KH.unwrap_tcol @@ T.type_of_expr col in
              if D.is_lookup_pat pat then
                (* can use plain lookup *)
                handle_lookup_with ~vmap:true ~decomp_fn:U.decompose_slice_frontier
                  "lookup_with4_before" col t_elem' e_none
                  (* create a mapping to a flat data structure *)
                  (KH.mk_let [id]
                    (KH.mk_apply' (D.flatten_fn_nm @@ KH.unwrap_ttuple t_elem)
                    [KH.mk_var id]) e_some)
              else None);*)
                (* can't turn into a lookup *)
              (* handle_fold_slice col' pat e_none e_some = *)
            (fun () ->
              (* peek_with *)
              let args =
                [light_type c @@ KH.mk_lambda' ["_", KH.t_unit] e_none;
                light_type c @@ KH.mk_lambda' [id, t_elem] e_some] in
              let arg_info = [[], false; [0], false] in
              Some(apply_method c ~name:"peek_with" ~col ~args ~arg_info))]);
          normal]
>>>>>>> a5b5895b

  | BindAs _ -> let bind, id, r = U.decompose_bind expr in
    let c = {c with project=StrSet.remove id c.project} in
    lps "bind" <| lsp () <| wrap_indent(lazy_expr c bind) <| lsp () <| lps "as" <| lsp () <|
    lps "ind" <| lsp () <| lps id <| lsp () <| lps "in" <| lsp () <|
    wrap_indent (lazy_expr c r)

  | Let _ ->
      (* let can be either bind (destruct tuples) or let in new k3 *)
      let ids, bound, bexpr = U.decompose_let expr in
      (* remove ids that need projection *)
      let c =
        {c with project=List.fold_left (fun acc x -> StrSet.remove x acc) c.project ids}
      in
      begin match ids with
        | [id] -> (* let *)
          lps "let" <| lsp () <| lps id <| lsp () <| lps "=" <| lsp () <|
          wrap_indent (lazy_expr c bound) <| lsp () <| lps "in" <| lsp () <|
          wrap_indent (lazy_expr c bexpr)
        | _   ->  (* bind deconstruct *)
            let ids' = concat_record_str @@ add_record_ids c ids in
            lps "bind" <| lsp () <| wrap_indent(lazy_expr c bound) <| lsp () <|
            lps "as" <| lsp () <| lps "{" <| lps_list NoCut lps ids' <|
            lps "}" <| lsp () <| lps "in" <| lsp () <|
            wrap_indent (lazy_expr c bexpr)
      end

  | Iterate -> let lambda, col = U.decompose_iterate expr in
    apply_method c ~name:"iterate" ~col ~args:[lambda] ~arg_info:[[0], false]

  | Map ->
      if c.map_to_fold then fold_of_map_ext c expr
      else (* normal map *)
        let lambda, col = U.decompose_map expr in
        apply_method c ~name:"map" ~col ~args:[lambda] ~arg_info:[[0], true]

  | Filter -> let lf, col = U.decompose_filter expr in
    apply_method c ~name:"filter" ~col ~args:[lf] ~arg_info:[[0], false]

  (* flatten(map(...)) becomes ext(...) *)
  | Flatten ->
      if c.map_to_fold then
        (* both map and ext become folds *)
        fold_of_map_ext c expr
      else (* normal ext *)
        let e = U.decompose_flatten expr in
        (* ext needs an empty type right now to know what to do if the result is empty
        * flatten should always return a bag type since we can't guarantee uniqueness*)
        let t = T.type_of_expr expr in
        let t = match t.typ with
          | TCollection(TList, x) -> KH.canonical @@ TCollection(TList, x)
          | TCollection(_, x)     -> KH.canonical @@ TCollection(TBag, x)
          | _                     -> failwith "not a collection"
        in
        let empty_c = light_type c @@ KH.mk_empty t in
        begin match U.tag_of_expr e with
        | Map ->
            let lambda, col = U.decompose_map e in
            apply_method c ~name:"ext" ~col ~args:[lambda; empty_c]
              ~arg_info:[[0], false; [], false]
        | _   -> failwith "Unhandled Flatten without map"
        end

  | Aggregate -> let lambda, acc, col = U.decompose_aggregate expr in
    let name = if is_vmap col then "fold_all" else "fold" in
    (* find out if our accumulator is a collection type *)
    apply_method c ~name ~col ~args:[lambda; acc]
      ~arg_info:[[1], false; [], false]

  | AggregateV -> let lambda, acc, col = U.decompose_aggregatev expr in
    (* find out if our accumulator is a collection type *)
    let in_recs = if vid_in_arg then [1;2] else [2] in
    apply_method c ~name:"fold_all" ~col ~args:[lambda; acc]
      ~arg_info:[in_recs, false; [], false]

  | GroupByAggregate -> let lam1, lam2, acc, col = U.decompose_gbagg expr in
    (* find out if our accumulator is a collection type *)
    apply_method c ~name:"groupBy" ~col ~args:[lam1; lam2; acc]
      ~arg_info:[[0], false; [1], false; [], false]

  | Sort -> let lambda, col = U.decompose_sort expr in
    apply_method c ~name:"sort" ~col ~args:[lambda] ~arg_info:[[0; 1], false]
      ~prefix_fn:(fun e -> light_type c @@ KH.mk_if e (KH.mk_cint (-1)) @@ KH.mk_cint 1)

  | Size -> let col = U.decompose_size expr in
    let name = if is_vmap col then "total_size" else "size" in
    apply_method c ~name ~col ~args:[light_type c KH.mk_cunit]
      ~arg_info:[[], false]

  | Peek -> let col = U.decompose_peek expr in
    (* normal peek applications *)
    let normal () =
      let name = if is_vmap col then "peek_now" else "peek" in
      lazy_paren @@ apply_method c ~name ~col
      ~args:[light_type c @@ KH.mk_cunit] ~arg_info:[[], false] in

    (* to handle the case where we have a full slice over a vmap, we need to look ahead *)
    let tag = U.tag_of_expr col in
    let col_t, _ = KH.unwrap_tcol @@ T.type_of_expr col in

    (* common patterns for lookups *)
    let handle_lookup ?(decomp_fn=U.decompose_slice) ?(vmap=false) name col =
      let col, pat = decomp_fn col in
      (* check if we have a specific value rather than an open slice pattern *)
      if D.is_lookup_pat pat then
        (* create a default value for the last member of the slice *)
        let pat = lookup_pat_of_slice ~col pat in
        let args, arg_info =
          if vmap then [hd pat; light_type c @@ KH.mk_tuple @@ tl pat], [vid_out_arg; [], false]
          else [light_type c @@ KH.mk_tuple pat], [[], false] in
        apply_method c ~name ~col ~args ~arg_info
      else normal ()
    in
    begin match col_t, tag with
    | TVMap _, Slice         -> handle_lookup ~vmap:true "lookup" col
    | TVMap _, SliceFrontier -> handle_lookup ~vmap:true ~decomp_fn:U.decompose_slice_frontier "lookup_before" col
    | TMap,  Slice         -> handle_lookup "lookup" col
    | _                    -> normal ()
    end

  | Subscript _ -> let i, tup = U.decompose_subscript expr in
      let t = KH.unwrap_ttuple @@ T.type_of_expr tup in
      let id_t = add_record_ids c t in
      let id = fst @@ at id_t (i-1) in
      (paren_l tup @@ lazy_expr c tup) <| lps "." <| lps id

  | SliceFrontier ->
      (* this only works on a vmap, so we can assume we have a vmap *)
      let col, pat = U.decompose_slice_frontier expr in
      filter_of_slice ~frontier:true c col pat

  | Slice ->
      let col, pat = U.decompose_slice expr in
      filter_of_slice ~frontier:false c col pat

  | Insert -> let col, x = U.decompose_insert expr in
    maybe_vmap c col x
      (fun x -> lazy_expr c col <| apply_method_nocol c ~name:"insert" ~args:[x]
          ~arg_info:[[], true])
      (fun vid x -> lazy_expr c col <| apply_method_nocol c ~name:"insert" ~args:[vid;x]
          ~arg_info:[vid_out_arg; [], true])
  | Delete -> let col, x = U.decompose_delete expr in
    maybe_vmap c col x
      (fun x -> lazy_expr c col <| apply_method_nocol c ~name:"erase" ~args:[x]
        ~arg_info:[[],true])
      (fun vid x -> lazy_expr c col <| apply_method_nocol c ~name:"erase" ~args:[vid;x]
        ~arg_info:[vid_out_arg; [], true])

  | DeletePrefix -> let col, x = U.decompose_delete_prefix expr in
    maybe_vmap c col x
      (fun x -> lazy_expr c col <| apply_method_nocol c ~name:"erase_prefix" ~args:[x]
        ~arg_info:[[], true])
      (fun vid x -> lazy_expr c col <| apply_method_nocol c ~name:"erase_prefix" ~args:[vid;x]
        ~arg_info:[vid_out_arg; [], true])

  | Update -> let col, oldx, newx = U.decompose_update expr in
    maybe_vmap c col newx
      (fun newx ->
        lazy_expr c col <| apply_method_nocol c ~name:"update" ~args:[oldx;newx]
        ~arg_info:[[], true; [], true])
      (fun vid newx ->
        lazy_expr c col <| apply_method_nocol c ~name:"update" ~args:[vid;oldx;newx]
        ~arg_info:[vid_out_arg; [], true; [], true])

  | UpdateSuffix -> let col, key, lambda = U.decompose_update_suffix expr in
    begin match U.decompose_tuple key with
    | vid::key ->
        lazy_expr c col <| apply_method_nocol c ~name:"update_suffix"
        ~args:[vid; light_type c @@ KH.mk_tuple key; lambda]
        ~arg_info:[vid_out_arg; [], true; (if vid_in_arg then [0] else []) @ [1], true]
    | _ -> failwith "UpdateSuffix: bad key"
    end

  | UpsertWith -> let col, key, lam_no, lam_yes = U.decompose_upsert_with expr in
    maybe_vmap c col key
      (fun key -> lazy_expr c col <| apply_method_nocol  c ~name:"upsert_with" ~args:[key; lam_no; lam_yes]
        ~arg_info:[[], true; [], true; [0], true])
      (fun vid key -> lazy_expr c col <| apply_method_nocol  c ~name:"upsert_with" ~args:[vid; key; lam_no; lam_yes]
        ~arg_info:[vid_out_arg; [], true; [], true; [0], true])

  | Assign -> let l, r = U.decompose_assign expr in
    lazy_expr c l <| lsp () <| lps "=" <| lsp () <| lazy_expr c r

  | Indirect -> let x = U.decompose_indirect expr in
    lps "ind" <| lsp () <| lazy_expr c x

  | Send -> let target, addr, args = U.decompose_send expr in
    wrap_indent @@ lazy_paren (expr_pair (target, addr)) <| lps "<- " <|
      lps_list CutHint (lazy_expr c) args
  in
  (* check if we need to write a property *)
  let props = U.properties_of_expr expr in
  let analyze () =
    if props <> [] then
      lazy_paren (analyze ()) <| lps " @: " <| lps_list NoCut lps props
    else analyze ()
  in
  (* check if we need to wrap our output in a tuple (record) *)
  if snd expr_info then
    match U.tag_of_expr expr with
      (* don't wrap a lambda itself *)
    | Lambda _ -> analyze ()
    | _ ->
        (* check the type of the expression *)
        let t =
          try T.type_of_expr expr
          with T.TypeError(id, _, T.UntypedExpression) ->
              raise @@ MissingType(id, K3Printing.string_of_expr expr)
        in
        begin match t.typ with
        | TTuple _ -> analyze () (* no need to wrap *)
        | _        -> lazy_expr ~expr_info:(fst expr_info, false)
                        ~prefix_fn c @@ light_type c @@ KH.mk_tuple ~force:true [expr]
        end
  else analyze ()

let lazy_trigger c id arg vars expr =
  (*let is_block expr = match U.tag_of_expr expr with Block -> true | _ -> false in
  let indent f = if is_block expr
               then lps " " <| f
               else wrap_indent f in*)
  wrap_indent (lps ("trigger "^id) <| lps " : " <|
  lazy_type ~in_col:false c @@ KH.wrap_ttuple @@ KH.type_of_arg arg <| lsp () <|
  lps "=" <| lsp () <| lazy_expr c @@ KH.mk_lambda arg expr <| lcut ())

let channel_format c = function
  | CSV  -> "psv"
  | JSON -> "json"

let lazy_channel c chan_t chan_f = match chan_t with
  | File s -> lps @@ Printf.sprintf "file \"%s\" %s" s (channel_format c chan_f)
  | Network(str, port) -> lps @@ "socket(\""^str^"\":"^string_of_int port^")"

let rec lazy_resource_pattern c = function
  | Terminal id -> lps id
  | Choice rps  -> lps_list ~sep:"| " CutHint (lazy_resource_pattern c) rps
  | Sequence rps -> lps_list ~sep:" " CutHint (lazy_resource_pattern c) rps
  | Optional rp -> lazy_resource_pattern c rp <| lps "?"
  | Repeat(rp, _) -> lazy_resource_pattern c rp <| lps "*"

let lazy_stream c = function
  | RandomStream i -> lps "random" <| lazy_paren (lps @@ string_of_int i)
  (* k3o must put a collection here, and k3 expects a value, so extract it *)
  | ConstStream e  ->
      begin match KH.list_of_k3_container e with
      | [e] -> lps "value" <| lazy_paren (lazy_expr c e)
      | _   -> failwith "cannot translate stream to k3new"
      end

let lazy_resource c r =
  let common t = lazy_type c t <| lps " = " in
  match r with
  | Handle(t, chan_t, chan_f) -> common t <| lazy_channel c chan_t chan_f
  | Stream(t, st) -> common t <| lazy_stream c st
  | Pattern(pat) -> lps "pattern " <| lazy_resource_pattern c pat

let lazy_flow c e =
  let out =
    match e with
    | Source(Code(id, arg, vars, expr))
    | Sink(Code(id, arg, vars, expr)) -> lazy_trigger c id arg vars expr
    | Source(Resource(id, r)) ->
        lps ("source "^id^" : ") <| lazy_resource c r
    | BindFlow(id1, id2) -> lps @@ "feed "^id1^" |> "^id2
    | _ -> []
  in out <| lcut () <| lcut ()

let lazy_flow_program c fas = lps_list ~sep:"" CutHint (lazy_flow c |- fst) fas

let lazy_declaration c d =
  let out = match d with
  | Global(id, t, expr) ->
      let end_part = match expr with
        | None   -> []
        | Some e -> lps " =" <| lsp () <| lazy_expr c e
      in
      wrap_indent (lps @@ "declare "^id^" :" <| lsp () <| lazy_type c t <| end_part)
  | Role(id, fprog) -> lazy_flow_program c fprog
  | Flow fprog -> lazy_flow_program c fprog
  | DefaultRole id -> []
  | Foreign(id, t) -> lps ("declare "^id^" :") <| lsp () <| lazy_type c t
  in
  wrap_hov 0 out <| lcut () <| lcut ()

let wrap_f = wrap_formatter ~margin:80

(* print a K3 type in syntax *)
let string_of_base_type t = wrap_f @@ fun () ->
  force_list @@ lazy_base_type verbose_types_config false t

(* print a K3 type in syntax *)
let string_of_value_type t = wrap_f @@ fun () ->
  force_list @@ lazy_type verbose_types_config t

module StringSet = Set.Make(struct type t=string let compare=String.compare end)

(* remove/convert functions that are renamed in k3new *)
let filter_incompatible prog =
  let drop_globals = List.fold_left (flip StringSet.add) StringSet.empty
    ["error"; "divf"; "mod"; "float_of_int"; "int_of_float"; "get_max_int"; "parse_sql_date"; "peers"; ]
  in
  filter_map (fun ((d,a) as dec) ->
    (* we don't want the monomorphic hash functions *)
    match d with
    | Foreign(id, _)   -> None
    | Global(id, _, _) when StringSet.mem id drop_globals -> None
    | DefaultRole _ -> None
    | _             -> Some dec
  ) prog

(* print a K3 program in syntax *)
(* We get the typechecking environments so we can do incremental typechecking where needed *)
let string_of_program ?(map_to_fold=false) prog (env, trig_env) =
  let config = {default_config with env; trig_env; map_to_fold} in
  wrap_f @@ fun () ->
    let l = wrap_hv 0 (lps_list ~sep:"" CutHint (lazy_declaration config |- fst) prog) in
    force_list l

(* print a new k3 program with added sources and feeds *)
(* envs are the typechecking environments to allow us to do incremental typechecking *)
let string_of_dist_program ?(file="default.txt") ?map_to_fold (p, envs) =
  let p' = filter_incompatible p in
"\
include \"Core/Builtins.k3\"
include \"Core/Log.k3\"
include \"Annotation/Map.k3\"
include \"Annotation/Maps/VMap.k3\"
include \"Annotation/Set.k3\"
include \"Annotation/Seq.k3\"

@:CArgs 2
declare NATIONLoaderRP : collection {path: string} @Collection -> collection {ra:int, rb:string, rc:int, rd:string} @Collection -> collection {ra:int, rb:string, rc:int, rd:string} @Collection
  with effects \\_ -> \\_ -> io

@:CArgs 2
declare REGIONLoaderRP : collection {path: string} @Collection -> collection {ra:int, rb:string, rc:string} @Collection -> collection {ra:int, rb:string, rc:string} @Collection
  with effects \\_ -> \\_ -> io

declare my_peers : collection { i:address } @ {Collection} =
  peers.fold (\\acc -> (\\x -> (acc.insert {i:x.addr}; acc))) empty { i:address} @ Collection

"^ string_of_program ?map_to_fold p' envs
<|MERGE_RESOLUTION|>--- conflicted
+++ resolved
@@ -859,7 +859,6 @@
               [[], false; [], false; [0], false] in
         some @@ apply_method c ~name ~col ~args ~arg_info
     in
-<<<<<<< HEAD
 
     (* helper function to apply lookup_with on a secondary index *)
     let handle_slice_lookup_with
@@ -884,16 +883,6 @@
       in
 
       (* check for a case(peek(slice(...)) *)
-=======
-    (*let handle_fold_slice col pat e_none e_some =
-      let pat = U.unwrap_tuple pat in
-      let vid, pat = hd pat, tl pat in
-      let name = slice_names pat in
-      let name = "fold_slice_by_"^name in
-      let args = [vid] in
-      apply_method c ~name ~col ~args ~arg_info*)
-
->>>>>>> a5b5895b
       try_matching [
         (fun () ->
           let col = U.decompose_peek e1 in
@@ -916,7 +905,6 @@
             (fun () -> if D.is_lookup_pat (snd(U.decompose_slice col)) then
                 handle_lookup_with "lookup_with4" col t_elem e_none e_some
               else None);
-<<<<<<< HEAD
 
             (* Slice on VMap with partial key*)
             (fun () -> handle_slice_lookup_with ~vmap:true col t_elem e_none e_some);
@@ -934,31 +922,6 @@
           Some(apply_method c ~name:"peek_with" ~col ~args ~arg_info));
 
         normal]
-=======
-            (*(fun () ->
-              let lam, zero, col = U.decompose_aggregatev col in
-              let col', pat = U.decompose_slice_frontier col in
-              let t_col, t_elem' = KH.unwrap_tcol @@ T.type_of_expr col in
-              if D.is_lookup_pat pat then
-                (* can use plain lookup *)
-                handle_lookup_with ~vmap:true ~decomp_fn:U.decompose_slice_frontier
-                  "lookup_with4_before" col t_elem' e_none
-                  (* create a mapping to a flat data structure *)
-                  (KH.mk_let [id]
-                    (KH.mk_apply' (D.flatten_fn_nm @@ KH.unwrap_ttuple t_elem)
-                    [KH.mk_var id]) e_some)
-              else None);*)
-                (* can't turn into a lookup *)
-              (* handle_fold_slice col' pat e_none e_some = *)
-            (fun () ->
-              (* peek_with *)
-              let args =
-                [light_type c @@ KH.mk_lambda' ["_", KH.t_unit] e_none;
-                light_type c @@ KH.mk_lambda' [id, t_elem] e_some] in
-              let arg_info = [[], false; [0], false] in
-              Some(apply_method c ~name:"peek_with" ~col ~args ~arg_info))]);
-          normal]
->>>>>>> a5b5895b
 
   | BindAs _ -> let bind, id, r = U.decompose_bind expr in
     let c = {c with project=StrSet.remove id c.project} in
