(* Module to print AST into syntax *)

open Util
open Printing
open Lazy
open K3.AST
open K3.Annotation

module U = K3Util
module T = K3Typechecker

let force_list = List.iter force

(* lazy functions *)
let lhv i = [lazy (obc i)]     (* open box *)
let lhov i = [lazy (obv i)]
let lv i = [lazy (obx i)]   (* open vertical box *)
let lcb () = [lazy (cb ())]     (* close box *)
(*let lhv 2 = [lazy (obc 2)]*)
let lcut () = [lazy (pbsi 0 0)] (* print nothing or split line *)
let lind () = [lazy (pbsi 1 2)] (* print break with indent or space *)
let lsp () = [lazy (pbsi 1 0)] (* print space or split line *)
let lps s = [lazy (ps s)]      (* print string *)
let lps_list ?(sep=", ") cut_t f l =
  [lazy (ps_list ~sep:sep cut_t (force_list |- f) l)]
let str_list l = String.concat ", " l

(* type we pass all the way down for configuring behaviors *)
type config = {
               verbose_types:bool; (* more verbose type printing *)
               uuid:int option;    (* highlight a particular uuid *)
              }

let default_config = {verbose_types=false;
                      uuid=None;
                     }

let verbose_types_config = {default_config with verbose_types=true}

(* low precedence joining of lists *)
let (<|) a b = a @ b

let lazy_paren f = lps "(" <| f <| lps ")"
let lazy_bracket f = lps "[" <| f <| lps "]"
let lazy_brace f = lps "{" <| f <| lps "}"
let lazy_box_brace f =
  lps "{" <| lind () <| lv 0 <| f <|
  lcb () <| lcut () <| lps "}"
let lbox b f = b <| f <| lcb ()
let wrap_hv i f = lbox (lhv i) f
let wrap_hov i f = lbox (lhov i) f
let wrap_indent f = wrap_hov 2 f

let lazy_concat ?(sep=lsp) f l =
  let len = List.length l - 1 in
  let l2 = list_populate (fun _ -> sep ()) 0 len in
  List.flatten @@ list_intersperse (List.map f l) l2

(* separator for lazy_concat *)
let lcomma () = lps "," <| lsp ()

let error s = lps @@ "???: "^s

(*let lazy_annos c = function
  | [] -> []
  | annos -> lps "@ " <| lazy_brace @@ lps_list ~sep:"; " NoCut (lazy_anno c) annos*)

let string_of_int_set s  = String.concat ", " @@ List.map soi @@ IntSet.elements s
let string_of_int_list s = String.concat ", " @@ List.map soi s

let lazy_keyset  s = lazy_bracket @@ lps @@ string_of_int_set s
let lazy_keylist s = lazy_bracket @@ lps @@ string_of_int_list s

let lazy_collection ?(empty=false) _ ct eval = match ct with
    | TSet    -> lps "{" <| eval <| lps "}"
    | TBag    -> lps "{|" <| eval <| lps "|}"
    | TList   -> lps "[" <| eval <| lps "]"
    | TVector -> lps "[#" <| eval <| lps "#]"
    | TMap    -> lps "[:" <| eval <| lps ":]"
    | TVMap(Some s) when not empty ->
        lps "[<" <| eval <| lps " | " <| lps (string_of_int_set_set s) <| lsp () <| lps ">]"
    | TVMap _ -> lps "[<" <| eval <| lps ">]"
    | TSortedMap -> lps "{<" <| eval <| lps ">}"
    | TSortedSet -> lps "{:" <| eval <| lps ":}"

let rec lazy_base_type c ~in_col ?(no_paren=false) ?(paren_complex=false) t =
  let wrap_complex x = if paren_complex then lps "(" <| x <| lps ")" else x in
  match t with
  | TUnit      -> lps "unit"
  | TBool      -> lps "bool"
  | TByte      -> lps "byte"
  | TInt       -> lps "int"
  | TDate      -> lps "date"
  | TFloat     -> lps "float"
  | TString    -> lps "string"
  | TMaybe vt  -> wrap_complex (lps "maybe " <| lazy_type c ~in_col ~paren_complex:true vt)
  | TTuple vts ->
      (* if we're top level of a collection, drop the parentheses *)
      (* for verbose types, we leave them in. We also leave them for mutables *)
      let inner () = lps_list NoCut (lazy_type c ~in_col) vts in
      if not c.verbose_types && no_paren then inner ()
      else lps "(" <| inner () <| lps ")"
  | TCollection(ct, vt) -> lazy_collection c ct (lazy_type c ~in_col:true ~no_paren:true vt)
  | TAddress            -> lps "address" (* ? *)
  | TTarget t           -> lps "target" <| lazy_type c ~in_col t
  | TUnknown            -> lps "unknown"
  | TTop                -> lps "top"
  | TIndirect vt        -> wrap_complex (lps "ind " <| lazy_type c ~in_col ~paren_complex:true vt)
  | TFunction(its, ot)   ->
      wrap_complex @@
        lazy_concat ~sep:(fun () -> lsp () <| lps "->" <| lsp ())
        (lazy_type c ~in_col:false ~paren_complex:true) (its@[ot])

(* TODO: annotations *)
(* paren_complex: surround by paren if we're a complex type for clarity *)
and lazy_type ?(in_col=false) ?(no_paren=false) ?paren_complex c t =
  let mut = if t.mut then lps "mut " else [] in
  mut <| lazy_base_type ~in_col ~no_paren ?paren_complex c t.typ

let rec lazy_arg c drop_tuple_paren a =
  let paren = if drop_tuple_paren then id_fn else lazy_paren in
  match a with
  | AIgnored     -> lps "_"
  | AVar (id, t) -> lps (id^":") <| lazy_type c t
  | AMaybe(arg)  -> lps "just "  <| lazy_arg c false arg
  | ATuple(args) ->
      lhov 0 <| paren (lps_list CutHint (lazy_arg c false) args) <| lcb ()

let lazy_id_type c (id, t) = lps (id^" : ") <| lazy_type c t

let lazy_trig_vars c = function
  | [] -> lps "{}"
  | vars -> lazy_box_brace
      (lps_list ~sep:", " CutHint (fun (id,t,_) -> lazy_id_type c (id,t)) vars)

let lazy_const c = function
  | CUnknown       -> lps "_"
  | CUnit          -> lps "()"
  | CBool(true)    -> lps "true"
  | CBool(false)   -> lps "false"
  | CInt(i)        -> lps @@ string_of_int i
  | CFloat(f)      -> lps @@ string_of_float f
  | CString(s)     -> lps @@ "\""^String.escaped s^"\""
  | CAddress(s, i) -> lps @@ s^":"^string_of_int i
  | CTarget(id)    -> lps id

let lazy_collection_vt ?(empty=false) c bt eval = match bt with
  | TCollection(ct, _) -> lazy_collection ~empty c ct eval
  | _ -> error @@ K3Printing.string_of_base_type bt (* type error *)

let wrap_if_var e = match U.tag_of_expr e with
  | Var _ -> id_fn
  | _     -> lazy_paren

let rec lazy_expr c expr =
  let w = wrap_indent in
  let le = lazy_expr c in
  let sep = fun () -> lps "," <| lsp () in
  let expr_pair ?(sep=sep) ?(wl=id_fn) ?(wr=id_fn) (e1, e2) =
    wl(le e1) <| sep () <| wr(le e2) in
  let expr_sub ?(sep=sep) p =
    expr_pair ~sep ~wl:wrap_indent ~wr:(wrap_hov 0) p in
  let expr_triple ?(sep=sep) (e1,e2,e3) =
    w(le e1) <| sep () <| w(le e2) <| sep () <| w(le e3) in
  let expr_quad ?(sep=sep) (e1,e2,e3,e4) =
    w(le e1) <| sep () <| w(le e2) <| sep () <| w(le e3) <| sep () <| w(le e4) in
  let expr_6 ?(sep=sep) (e1,e2,e3,e4,e5,e6) =
    w(le e1) <| sep () <| w(le e2) <| sep () <| w(le e3) <| sep () <| w(le e4) <|
    sep () <| w(le e5) <| sep () <| w(le e6) in
  (* TODO: do comparisons also *)
  (* handle parentheses:
     - If a sub-element is mult or add, we wrap it.
     - If a left sub-element is 'ifthenelse' or a 'let', we wrap it.
     - For a == or !=, we also wrap sub- ==/!= *)
  let arith_paren e = match U.tag_of_expr e with
    | Mult | Add -> lazy_paren
    | _ -> id_fn in
  (* for things like Just *)
  let paren_r e = match U.tag_of_expr e with
    | Nothing _ | Just | Const _ | Tuple | Var _ | Empty _ | Singleton _ -> id_fn
    | _ -> lazy_paren in
(* we're more sensitive for left side *)
 let paren_l e = match U.tag_of_expr e with
    | Just | CaseOf _ | IfThenElse | Let _ -> lazy_paren
    | _          -> id_fn in
 let arith_paren_l e = match U.tag_of_expr e with
    | Just | CaseOf _ | IfThenElse | Let _ -> lazy_paren
    | _          -> arith_paren e
  (* for == and != *)
  in let logic_paren e = match U.tag_of_expr e with
    | Eq | Neq -> lazy_paren
    | _        -> arith_paren e (* arith ast is used for logic *)
  in let logic_paren_l e = match U.tag_of_expr e with
    | Eq | Neq -> lazy_paren
    | _        -> arith_paren_l e
  in let arith_paren_pair sym (el, er) =
    let wrapl = arith_paren_l el in
    let wrapr = arith_paren er in
    expr_pair ~sep:(fun () -> lsp () <| lps sym <| lsp ()) ~wl:wrapl ~wr:wrapr (el, er)
  in let logic_paren_pair sym (el, er) =
    let wrapl = logic_paren_l el in
    let wrapr = logic_paren er in
    expr_pair ~sep:(fun () -> lsp () <| lps sym <| lsp ()) ~wl:wrapl ~wr:wrapr (el, er)
  in let expr_type_is_bool e =
    try begin match (T.type_of_expr e).typ with
        | TBool -> true
        | _     -> false
        end
    with T.TypeError _ -> false (* assume additive *)
  in let tuple_no_paren c e = match U.tag_of_expr e with
    | Tuple -> let es = U.decompose_tuple e in
      lps_list CutHint (lazy_expr c) es
    | _ -> lazy_expr c e
  (* many instructions need to wrap the same way *)
  in let wrap e = match U.tag_of_expr expr with
<<<<<<< HEAD
    | Insert | InsertAt | Extend | Iterate | Map | Filter | Flatten | Send | Delete | DeleteAt | ClearAll
=======
    | Insert | InsertAt | SetAll | Extend | Iterate | Map | Filter | Flatten | Send | Delete | ClearAll
>>>>>>> 5c0f0c8b
    | Update | UpdateSuffix | UpsertWith | UpsertWithBefore | DeletePrefix | FilterOp _
    | Aggregate | AggregateV | GroupByAggregate | Assign | Combine -> wrap_hov 2 e
    | _ -> id_fn e
  in let out = match U.tag_of_expr expr with
  | Const con  -> lazy_const c con
  | Var id     -> lps id
  | Ignore     -> let e = U.decompose_ignore expr in
                  lps "ignore" <| lazy_paren @@ lazy_expr c e
  | Tuple      -> let es = U.decompose_tuple expr in
    lazy_paren @@ lps_list CutHint (lazy_expr c) es
  | Just       -> let e = U.decompose_just expr in
    lps "just " <| paren_r e (lazy_expr c e)
  | Nothing vt -> lps "nothing:" <| lsp () <| lazy_type c vt
  | Empty t    -> lazy_collection_vt ~empty:true c t.typ [] <| lsp () <|
                  lps ":" <| lsp () <| lazy_type c t
  | Singleton t -> let e = U.decompose_singleton expr in
    lazy_collection_vt c t.typ @@ tuple_no_paren c e
  | Combine     ->
    let rec assemble_list c e =  (* print out in list format *)
      let (l, r) = U.decompose_combine e in
      begin match U.tag_of_expr l, U.tag_of_expr r with
      | Singleton _, Combine     -> let l2 = U.decompose_singleton l in
          tuple_no_paren c l2 <| lps ";" <| lsp () <|
          assemble_list c r
      | Singleton _, Singleton _ -> let l2 = U.decompose_singleton l in
        let r2 = U.decompose_singleton r in
        tuple_no_paren c l2 <| lps ";" <| lsp () <|
          tuple_no_paren c r2
      | Singleton _, Empty _     -> let l2 = U.decompose_singleton l in
        tuple_no_paren c l2
      | _ -> error (K3Printing.string_of_expr l^", "^K3Printing.string_of_expr r) (* type error *)
      end in
    let e1, e2 = U.decompose_combine expr in
    (* wrap the left side of the combine if it's needed *)
    let wrapl = paren_l e1 in
    begin match U.tag_of_expr e1, U.tag_of_expr e2 with
    | Singleton t, Combine | Singleton t, Singleton _
    | Singleton t, Empty _ ->
      lazy_collection_vt c t.typ @@ assemble_list c expr
    | _ -> expr_pair ~sep:(fun () -> lcut() <| lps "++" <| lcut()) ~wl:wrapl (e1, e2)
    end
  | Range ct -> let t = U.decompose_range expr in
    lazy_collection c ct @@ expr_triple ~sep:(fun () -> lps "::") t
  | Add      -> let (e1, e2) = U.decompose_add expr in
    begin match U.tag_of_expr e2, expr_type_is_bool e1 with
    | Neg, false -> let e3 = U.decompose_neg e2 in
      arith_paren_pair "-" (e1, e3)
    | _, false   -> arith_paren_pair "+" (e1, e2)
    | _, true    -> arith_paren_pair "||" (e1, e2)
    end
  | Mult     -> let e1, e2 = U.decompose_mult expr in
    let is_neg = begin match U.tag_of_expr e1 with
      | Neg -> let e = U.decompose_neg e1 in
        begin match U.tag_of_expr e with
        | Const(CInt 1) -> true
        | _ -> false
        end
      | Const(CInt(-1)) -> true
      | _ -> false
    end in
    if expr_type_is_bool e1 then arith_paren_pair "&" (e1, e2)
    else if is_neg then lps "-" <| lazy_expr c e2 (* just a minus *)
    else arith_paren_pair "*" (e1, e2)

  | Neg -> let e = U.decompose_neg expr in
    let sym = if expr_type_is_bool e then "!" else "-" in
    begin match U.tag_of_expr e with
      | Var _
      | Const _ -> lps sym <| lazy_expr c e
      | Lt -> let p = U.decompose_lt e in
        arith_paren_pair ">=" p
      | Leq -> let p = U.decompose_leq e in
        arith_paren_pair ">" p
      | _ -> lps sym <| lazy_paren @@ lazy_expr c e
    end
  | Eq -> let p = U.decompose_eq expr in
    logic_paren_pair "==" p
  | Lt -> let p = U.decompose_lt expr in
    arith_paren_pair "<" p
  | Neq -> let p = U.decompose_neq expr in
    logic_paren_pair "!=" p
  | Leq -> let p = U.decompose_leq expr in
    arith_paren_pair "<=" p
  | Lambda arg ->
      let _, e = U.decompose_lambda expr in
      wrap_indent (lazy_paren (lps "\\" <| lazy_arg c false arg <|
      lps " ->" <| lind () <|
        wrap_hov 0 (lazy_expr c e)))
  | Apply -> let fn, args = U.decompose_apply expr in
    wrap_indent
      (lazy_expr c fn <| lcut () <| lazy_paren
        (lps_list CutHint (lazy_expr c) args))
  | Block -> let es = U.decompose_block expr in
    lps "do {" <| lind () <|
    wrap_hv 0 (lps_list ~sep:";" CutHint (fun e -> wrap_hov 0 (lazy_expr c e)) es <| lsp ())
      <| lps "}"
  | Iterate -> let p = U.decompose_iterate expr in
    lps "iterate" <| lcut () <| lazy_paren @@ expr_sub p
  | IfThenElse -> let e1, e2, e3 = U.decompose_ifthenelse expr in
    wrap_indent (lps "if " <| lazy_expr c e1) <| lsp () <|
    wrap_indent (lps "then" <| lsp () <| lazy_expr c e2) <| lsp () <|
    wrap_indent (lps "else" <| lsp () <| lazy_expr c e3)
  | CaseOf x -> let e1, e2, e3 = U.decompose_caseof expr in
    wrap_indent (lps "case" <| lsp () <| lazy_expr c e1 <| lsp () <| lps "of" <| lsp () <|
    wrap_indent (lazy_brace (lps ("just "^x^" ->") <| lsp () <| lazy_expr c e2)) <| lsp () <|
    wrap_indent (lazy_brace (lps "nothing ->" <| lsp () <| lazy_expr c e3)))
  | Map -> let p = U.decompose_map expr in
    lps "map" <| lcut () <| lazy_paren @@ expr_sub p
  | Filter -> let p = U.decompose_filter expr in
    lps "filter" <| lazy_paren @@ expr_sub p
  | Flatten -> let e = U.decompose_flatten expr in
    lps "flatten" <| lcut () <| lazy_paren @@ lazy_expr c e
  | Aggregate -> let t = U.decompose_aggregate expr in
    lps "fold" <| lcut () <| lazy_paren @@ expr_triple t
  | AggregateV -> let t = U.decompose_aggregatev expr in
    lps "vfold" <| lcut () <| lazy_paren @@ expr_triple t
  | GroupByAggregate -> let q = U.decompose_gbagg expr in
    lps "groupby" <| lazy_paren @@ expr_quad q
  | Sort -> let p = U.decompose_sort expr in
    lps "sort" <| lazy_paren @@ expr_sub p
  | Equijoin -> let p = U.decompose_equijoin expr in
    lps "equijoin" <| lazy_paren @@ expr_6 p
  | Size -> let p = U.decompose_size expr in
    lps "csize" <| lazy_paren @@ lazy_expr c p
  | Subscript _ -> let i, te = U.decompose_subscript expr in
    paren_l te (lazy_expr c te) <| lps "." <| lps "[" <| lps (soi i) <| lps "]"
  | AtWith -> let col, idx, lam_none, lam_some = U.decompose_at_with expr in
    lps "at_with" <| lcut () <| lazy_paren @@ expr_quad (col, idx, lam_none, lam_some)
  | At -> let p = U.decompose_at expr in
    lps "at" <| lcut () <| lazy_paren @@ expr_pair p
  | MinWith -> let col, lam_none, lam_some = U.decompose_min_with expr in
    lps "min_with" <| lcut () <| lazy_paren @@ expr_triple (col, lam_none, lam_some)
  | Peek -> let col = U.decompose_peek expr in
    lps "peek" <| lazy_paren @@ lazy_expr c col
  | PeekWithVid -> let col, lam_none, lam_some = U.decompose_peek_with_vid expr in
    lps "peek_with_vid" <| lcut () <| lazy_paren @@ expr_triple (col, lam_none, lam_some)
  | Slice -> let col, pat = U.decompose_slice expr in
    wrap_if_var col (lazy_expr c col) <| lazy_bracket (tuple_no_paren c pat)
  | SliceOp o ->
      let lazy_op o = lps @@ match o with
        | OGt -> ">" | OGeq -> ">=" | OLt  -> "<" | OLeq -> "<=" in
      let _, col, pat = U.decompose_slice_op expr in
      wrap_if_var col (lazy_expr c col) <| lazy_bracket (lazy_op o <| tuple_no_paren c pat)
  | Insert -> let e = U.decompose_insert expr in
    lps "insert" <| lazy_paren (expr_pair e)
  | InsertAt -> let t = U.decompose_insert_at expr in
    lps "insert_at" <| lazy_paren (expr_triple t)
  | SetAll -> let t = U.decompose_set_all expr in
    lps "set_all" <| lazy_paren (expr_pair t)
  | Extend -> let e = U.decompose_extend expr in
    lps "extend" <| lazy_paren (expr_pair e)
  | UpsertWith -> let col, key, lam_no, lam_yes = U.decompose_upsert_with expr in
    lps "upsert_with" <| lazy_paren
      (lazy_expr c col <| lps " ," <| lsp () <| expr_triple (key,lam_no,lam_yes))
  | UpsertWithBefore -> let col, key, lam_no, lam_yes = U.decompose_upsert_with_before expr in
    lps "upsert_with_before" <| lazy_paren
      (lazy_expr c col <| lps " ," <| lsp () <| expr_triple (key,lam_no,lam_yes))
  | Delete -> let e = U.decompose_delete expr in
    lps "delete" <| lazy_paren (expr_pair e)
  | DeleteAt -> let p = U.decompose_delete_at expr in
    lps "delete_at" <| lazy_paren (expr_pair p)
  | DeletePrefix -> let e = U.decompose_delete_prefix expr in
    lps "delete_prefix" <| lazy_paren (expr_pair e)
  | ClearAll -> let e = U.decompose_clear_all expr in
    lps "clear_all" <| lazy_paren (lazy_expr c e)
  | Update -> let e = U.decompose_update expr in
    lps "update" <| lazy_paren (expr_triple e)
  | UpdateSuffix -> let e = U.decompose_update_suffix expr in
    lps "update_suffix" <| lazy_paren (expr_triple e)
  | UpdateAtWith -> let e = U.decompose_update_at_with expr in
    lps "update_at_with" <| lazy_paren (expr_triple e)
  | FilterOp o ->
      let str_op o = match o with
        | OGt -> "gt" | OLt -> "lt" | OLeq -> "leq" | OGeq -> "geq" in
      let _, col, filter_val = U.decompose_filter_op expr in
    lps ("filter_"^str_op o) <|
      lazy_paren (lazy_expr c col <| lps " , " <| lazy_expr c filter_val)
  | Indirect -> let x = U.decompose_indirect expr in
    lps "ind" <| lsp () <| paren_l x @@ lazy_expr c x
  | Assign -> let l, r = U.decompose_assign expr in
    lazy_expr c l <| lps " <- " <| lazy_expr c r
  | BindAs _ -> let l, id, r = U.decompose_bind expr in
    wrap_indent (lps "bind" <| lsp () <| lazy_expr c l <| lsp () <| lps "as" <| lsp () <| lps id) <|
      lsp () <| lps "in" <| lsp () <| lazy_expr c r
  | Let _ -> let ids, bound, bexpr = U.decompose_let expr in
    let wrap_paren = match ids with [_] -> id_fn | _ -> lazy_paren in
    wrap_indent
      (lps "let" <| lsp () <| wrap_paren (lps_list NoCut lps ids) <| lps " =" <|
      lsp () <| lazy_expr c bound <| lsp ())
      <| lps "in" <| lsp () <| lcut () <| lazy_expr c bexpr
  | Send -> let e1, e2, es = U.decompose_send expr in
    wrap_indent (lps "send" <| lazy_paren (expr_pair (e1, e2) <| lps ", " <|
      lps_list CutHint (tuple_no_paren c) es))
  in
  let out = wrap out in
  (* check for annotations *)
  let props = U.properties_of_expr expr in
  let out =
    if props <> [] then lazy_paren out <| lps "@ {" <| lps_list NoCut lps props <| lps "}"
    else out
  in
  (* if we asked to highlight a uuid, do so now *)
  match c.uuid with
  | Some i when i = U.id_of_expr expr -> lps "%" <| out
  | _ -> out

let lazy_trigger c id arg vars expr =
  let is_block expr = match U.tag_of_expr expr with
    | Block -> true
    | _ -> false
  in
  let indent f = if is_block expr
               then lps " " <| f
               else lind () <| lbox (lhov 0) f in
  lps @@ "trigger "^id <|
  lazy_paren @@ lazy_arg c true arg <| lps " " <|
  lazy_trig_vars c vars <|
  lps " =" <| indent (lazy_expr c expr) <| lcut ()

let channel_format c = function
  | CSV  -> "csv"
  | JSON -> "json"

let lazy_channel c chan_t chan_f = match chan_t with
  | File s -> lps @@ "sfile(\""^s^"\", "^channel_format c chan_f^")"
  | Network(str, port) -> lps @@ "socket(\""^str^"\":"^string_of_int port^")"

let rec lazy_resource_pattern c = function
  | Terminal id -> lps id
  | Choice rps  -> lps_list ~sep:"| " CutHint (lazy_resource_pattern c) rps
  | Sequence rps -> lps_list ~sep:" " CutHint (lazy_resource_pattern c) rps
  | Optional rp -> lazy_resource_pattern c rp <| lps "?"
  | Repeat(rp, _) -> lazy_resource_pattern c rp <| lps "*"

let lazy_stream c = function
  | RandomStream i -> lps "srandom" <| lazy_paren (lps @@ string_of_int i)
  | ConstStream e  -> lps "stream" <| lazy_paren (lazy_expr c e)

let lazy_resource c r =
  let common t = lazy_type c t <| lps " = " in
  match r with
  | Handle(t, chan_t, chan_f) -> common t <| lazy_channel c chan_t chan_f
  | Stream(t, st) -> common t <| lazy_stream c st
  | Pattern(pat) -> lps "spattern " <| lazy_resource_pattern c pat

let lazy_flow c = function
  | Source(Code(id, arg, vars, expr))
  | Sink(Code(id, arg, vars, expr)) -> lazy_trigger c id arg vars expr
  | Source(Resource(id, r)) ->
      lps ("ssource "^id^" : ") <| lazy_resource c r
  | Sink(Resource(id, r)) ->
      lps ("ssink "^id^" : ") <| lazy_resource c r
  | BindFlow(id1, id2) -> lps @@ "bindflow "^id1^" -> "^id2
  | Instruction(Consume id) -> lps @@ "sconsume "^id

let lazy_flow_program c fas = lps_list ~sep:"" CutHint (lazy_flow c |- fst) fas

let lazy_declaration c d =
  let out = match d with
  | Global(id, t, expr) -> let end_part = begin match expr with
      | None -> []
      | Some e -> lps " =" <| lsp () <| lazy_expr c e
    end in
    wrap_hov 2 (lps @@ "declare "^id^" :" <| lsp () <| lazy_type c t <| end_part)
  | Role(id, fprog) ->
      lps ("srole "^id^" ") <| lazy_box_brace (lazy_flow_program c fprog)
  | Flow fprog -> lazy_flow_program c fprog
  | DefaultRole id -> lps ("sdefault srole "^id)
  | Foreign(id, t) -> lps ("foreign "^id^" :") <| lsp () <| lazy_type c t
  in
  wrap_hv 0 out <| lcut ()

let wrap_f = wrap_formatter ~margin:80

(* print a K3 type in syntax *)
let string_of_base_type t = wrap_f @@ fun () ->
  force_list @@ lazy_base_type verbose_types_config false t

(* print a K3 type in syntax *)
let string_of_type t = wrap_f @@ fun () ->
  force_list @@ lazy_type verbose_types_config t

(* print a K3 expression in syntax *)
let string_of_expr ?uuid_highlight e =
  let config = default_config in
  let config = match uuid_highlight with
    | None   -> config
    | _      -> {config with uuid=uuid_highlight}
  in
  wrap_f @@ fun () -> force_list @@ lazy_expr config e

(* print a K3 program in syntax *)
let string_of_program ?uuid_highlight prog =
  let config = default_config in
  let config = match uuid_highlight with
    | None -> config
    | _    -> {config with uuid=uuid_highlight}
  in
  wrap_f @@ fun () ->
    let l = lps_list ~sep:"" CutHint (lazy_declaration config |- fst) prog in
    obx 0;  (* vertical box *)
    force_list l;
    cb

(* print a k3 program with test expressions *)
let string_of_program_test ?uuid_highlight ptest =
  (* print a check_expr *)
  let string_of_check_expr = function
      | FileExpr s -> "file "^s
      | InlineExpr (nm,e) -> nm^" : "^string_of_expr ?uuid_highlight e
  in
  (* print a test expression *)
  let string_of_test_expr (e, check_e) =
    sp "(%s) = %s"
      (string_of_expr ?uuid_highlight e) @@
      string_of_check_expr check_e
  in
  match ptest with
  | NetworkTest(p, checklist) ->
      sp "%s\n\nsnetwork sexpected\n\n%s"
        (string_of_program ?uuid_highlight p)
        (String.concat ",\n\n" @@ list_map string_of_test_expr checklist)
  | ProgTest(p, checklist) ->
      sp "%s\n\nsexpected\n\n%s"
        (string_of_program ?uuid_highlight p)
        (String.concat ",\n\n" @@ list_map string_of_test_expr checklist)
  | ExprTest _ -> failwith "can't print an expression test"
<|MERGE_RESOLUTION|>--- conflicted
+++ resolved
@@ -213,11 +213,7 @@
     | _ -> lazy_expr c e
   (* many instructions need to wrap the same way *)
   in let wrap e = match U.tag_of_expr expr with
-<<<<<<< HEAD
-    | Insert | InsertAt | Extend | Iterate | Map | Filter | Flatten | Send | Delete | DeleteAt | ClearAll
-=======
-    | Insert | InsertAt | SetAll | Extend | Iterate | Map | Filter | Flatten | Send | Delete | ClearAll
->>>>>>> 5c0f0c8b
+    | Insert | InsertAt | SetAll | Extend | Iterate | Map | Filter | Flatten | Send | Delete | DeleteAt | ClearAll
     | Update | UpdateSuffix | UpsertWith | UpsertWithBefore | DeletePrefix | FilterOp _
     | Aggregate | AggregateV | GroupByAggregate | Assign | Combine -> wrap_hov 2 e
     | _ -> id_fn e
