--- conflicted
+++ resolved
@@ -79,17 +79,6 @@
 
 let wrap_tfunc tin tout = canonical @@ TFunction(tin, immut tout)
 
-<<<<<<< HEAD
-=======
-(* what the generic type of the global maps is *)
-let wrap_t_of_map  = mut |- wrap_tset
-let wrap_t_of_map' = mut |- wrap_tset'
-
-(* what the generic type of data carried around is *)
-let wrap_t_calc  = wrap_tbag
-let wrap_t_calc' = wrap_tbag'
-
->>>>>>> 77e2a976
 (* wrap a function argument *)
 let wrap_args id_typ =
   let wrap_args_inner = function
