--- conflicted
+++ resolved
@@ -74,18 +74,16 @@
   | [k; v] -> wrap_tsortedmap @@ wrap_ttuple [k; v]
   | _      -> failwith "wrap_tsortedmap': wrong number of arguments"
 
-<<<<<<< HEAD
 (* wrap a type in an sorted set *)
 let wrap_tsortedset typ = wrap_tcol TSortedSet typ
 let wrap_tsortedset' tl = wrap_tsortedset @@ wrap_ttuple tl
-=======
+
 let wrap_tvector t = wrap_tcol TVector t
 let wrap_tvector' t = wrap_tvector (wrap_ttuple t)
 
 (* wrap a type in a vmap *)
 let wrap_tvmap ?idx typ = wrap_tcol (TVMap idx) typ
 let wrap_tvmap' ?idx tl = wrap_tvmap ?idx @@ wrap_ttuple tl
->>>>>>> ff82bd8f
 
 (* wrap a type in a mutable indirection *)
 let wrap_tind t = canonical @@ TIndirect t
@@ -282,9 +280,9 @@
 
 let mk_peek col = mk_stree Peek [col]
 
+let mk_peek' col = mk_peek (mk_var col)
+
 let mk_peek_with_vid col lam_none lam_some = mk_stree PeekWithVid [col;lam_none;lam_some]
-
-let mk_peek' col = mk_peek (mk_var col)
 
 (* generic version of slice used by multiple functions *)
 let mk_slice_gen tag collection pattern =
@@ -310,6 +308,10 @@
 let mk_slice_frontier' col pat =
   mk_slice_gen SliceFrontier (mk_var col) @@ mk_tuple pat
 
+let mk_at_with col idx lam_none lam_some = mk_stree AtWith [col; idx; lam_none; lam_some]
+
+let mk_min_with col lam_none lam_some = mk_stree MinWith [col; lam_none; lam_some]
+
 let mk_insert col x = mk_stree Insert [mk_var col; mk_tuple x]
 
 (* key contains dummy value *)
@@ -331,20 +333,9 @@
 let mk_update_suffix col key lambda =
   mk_stree UpdateSuffix [mk_var col; mk_tuple key; lambda]
 
-<<<<<<< HEAD
 let mk_filter_geq collection filter_val = mk_stree FilterGEQ [collection; mk_tuple filter_val]
 
 let mk_filter_geq' col filter_val = mk_filter_geq (mk_var col) filter_val
-=======
-let mk_peek col = mk_stree Peek [col]
-let mk_peek' col = mk_peek (mk_var col)
-
-let mk_peek_with_vid col lam_none lam_some = mk_stree PeekWithVid [col;lam_none;lam_some]
-
-let mk_at_with col idx lam_none lam_some = mk_stree AtWith [col; idx; lam_none; lam_some]
-
-let mk_min_with col lam_none lam_some = mk_stree MinWith [col; lam_none; lam_some]
->>>>>>> ff82bd8f
 
 (* handle the common case of updating a peek on a slice *)
 let mk_update_slice col slice new_val =
