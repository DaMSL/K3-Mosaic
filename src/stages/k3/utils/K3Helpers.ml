--- conflicted
+++ resolved
@@ -559,13 +559,8 @@
 let mk_peek_or_zero e = mk_case_ns (mk_peek e) "x"
   (mk_cint 0) (mk_var "x")
 
-<<<<<<< HEAD
-let mk_peek_or_error e = mk_case_ns (mk_peek e) "_i"
-  (mk_apply (mk_var "error") @@ mk_cstring "bad peek") (mk_var "_i")
-=======
 let mk_peek_or_error e = mk_case_ns (mk_peek e) "x"
-  (mk_apply (mk_var "error") mk_cunit) (mk_var "x")
->>>>>>> 879c8d8e
+  (mk_apply (mk_var "error") @@ mk_cstring "bad peek") (mk_var "x")
 
 (* data structure record to standardize manipulation *)
 type data_struct = { id: string;
@@ -589,13 +584,10 @@
     try StrMap.find s m
     with Not_found -> mk_var s)
   id_t
-<<<<<<< HEAD
 
 let unit_arg = ["_", t_unit]
 
 let mk_error s = mk_apply (mk_var "error") @@ mk_cstring s
 
 
-  
-=======
->>>>>>> 879c8d8e
+  