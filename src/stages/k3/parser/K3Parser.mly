/* K3 Programming Language Parser  */

%{
  open Util
  open K3.AST
  open K3.Annotation
  open Tree
  open K3Helpers

  let uuid = ref 1

  let get_uuid () = let t = !uuid in uuid := !uuid + 1; t

  let globals = ref []

  let mkexpr tag children = match children with
    | [] -> Leaf(((get_uuid(), tag), []))
    | _  -> Node(((get_uuid(), tag), []), children)

  let rec build_collection exprs ctype = match exprs with
    | [] -> mkexpr (Empty(ctype)) []
    | [e] -> mkexpr (Singleton(ctype)) [e]
    | e :: es -> mkexpr Combine [mkexpr (Singleton(ctype)) [e]; build_collection es ctype]

  let mk_unknown_collection t_c = canonical @@ TCollection(t_c, canonical TUnknown)

  let parse_format s = match String.lowercase s with
    | "csv" -> CSV | "json" -> JSON
    | _ -> raise Parsing.Parse_error

  let numerrors = ref 0

  let print_error msg =
      incr numerrors;
      let pos = Parsing.symbol_start_pos() in
      let linenum = pos.Lexing.pos_lnum in
      let column = pos.Lexing.pos_cnum - pos.Lexing.pos_bol in
      Printf.printf "Error on line %d character %d : " linenum column;
      print_endline msg;
      if !numerrors > 20 then raise Exit else raise Parsing.Parse_error

  (* Predefined errors *)
  let missing_paren ?(side="left") = print_error ("Missing "^side^" parenthesis")

  let id_error () = print_error("Expected identifier")
  let type_error () = print_error("Expected type expression")

  let address_error ip port = print_error("Invalid address "^ip^":"^(string_of_int port))

  let op_error op_class i =
    let op_type = match i with 1 -> " unary" | 2 -> " binary" | 3 -> " ternary" | _ -> ""
    in print_error("Invalid"^op_type^" "^op_class^" operator syntax")

  let arith_error i = op_error "arithmetic" i
  let comp_error () = op_error "comparison" 2

  let cond_error cond_class =
    print_error ("Invalid conditional "^cond_class^" error")

  let case_error case_class =
    print_error ("Invalid case "^case_class^" error")

  let upsert_with_before_error c =
    print_error ("Invalid upsert_with_before "^c^" error")

  let bind_error bind_class =
    print_error ("Invalid bind "^bind_class^" error")

  let lambda_error error_class =
    print_error ("Invalid lambda "^error_class^" expression")

  let assign_error assign_class =
    print_error ("Invalid "^assign_class^" assignment RHS expression")

  let positional_error value_class i =
    let i_str = match i with
        | 1 -> "first"   | 2 -> "second" | 3 -> "third"
        | 4 -> "fourth"  | 5 -> "second" | 6 -> "third"
        | 7 -> "seventh" | 8 -> "eighth" | 9 -> "ninth"
        | _ -> string_of_int i
    in print_error ("Expected "^value_class^" as "^i_str^" argument")

  let coll_error i = positional_error "collection" i
  let coll_lambda_error fn_class i = positional_error (fn_class^" function") i
  let value_error i = positional_error "value" i

  let expr_error () = print_error("Expected expression")

  let flow_program_error () = print_error("Expected flow program")

%}

%token NETWORK EXPECTED
%token DECLARE FOREIGN TRIGGER ROLE DEFAULT
%token CONSUME BINDFLOW SOURCE SINK PATTERN FILE SOCKET RANDOM STREAM

%token UNIT UNKNOWN TOP NOTHING
%token <int> INTEGER
%token <float> FLOAT
%token <string> STRING
%token <bool> BOOL
%token MAYBE JUST INDIRECT
%token MUT
%token RANGE

%token EOF

%token <K3.AST.base_type_t> TYPE

%token LPAREN RPAREN COMMA SEMICOLON PERIOD

%token LBRACE RBRACE LBRACKET RBRACKET
%token BAR LBRACKETBAR RBRACKETBAR LBRACKETCOLON RBRACKETCOLON LBRACKETLT RBRACKETLT LBRACKETGEQ LBRACKETHASH RBRACKETHASH LBRACEBAR RBRACEBAR LBRACECOLON RBRACECOLON LBRACELT RBRACELT
%token LBRACKETGT LBRACKETLEQ

%token NEG PLUS MINUS TIMES DIVIDE MODULO HASH

%token CONCAT IGNORE

%token AND OR NOT LT EQ LEQ NEQ GT GEQ

%token BACKSLASH LRARROW RARROW LARROW

%token COLON

%token QUESTION
<<<<<<< HEAD
%token EQUIJOIN EXTEND INSERT INSERT_AT UPDATE DELETE DELETE_AT CLEAR_ALL UPDATE_AT_WITH UPSERT_WITH UPSERT_WITH_BEFORE UPDATE_SUFFIX DELETE_PREFIX FILTERGEQ FILTERLT FILTERLEQ FILTERGT
=======
%token EQUIJOIN EXTEND INSERT INSERT_AT SET_ALL UPDATE DELETE CLEAR_ALL UPDATE_AT_WITH UPSERT_WITH UPSERT_WITH_BEFORE UPDATE_SUFFIX DELETE_PREFIX FILTERGEQ FILTERLT FILTERLEQ FILTERGT
>>>>>>> 5c0f0c8b

%token GETS COLONGETS

%token DO

%token MAP ITERATE FILTER FLATTEN
%token AGGREGATE AGGREGATEV GROUPBYAGGREGATE
%token SORT RANK SIZE

%token PEEK PEEK_WITH_VID AT AT_WITH MIN_WITH

%token IF THEN ELSE LET IN

%token CASE OF
%token BIND AS

%token SEND

%token ANNOTATE
%token EFFECT PARALLEL

%token <string> IDENTIFIER IP

%start program
%start program_test
%start expression_test
%start expr

%type <K3.AST.program_t>            program
%type <K3.AST.program_test_t>       program_test
%type <K3.AST.program_test_t>       expression_test
%type <K3.AST.expr_t>               expr

%right RARROW
%right LRARROW

%right IF THEN ELSE

%right CASE OF

%right CONCAT

%left OR
%left AND

%left LT EQ LEQ NEQ GT GEQ

%left PLUS MINUS
%left TIMES DIVIDE MODULO

%left ANNOTATE

%right NEG NOT

%left COLON

%nonassoc UMINUS

%%

program :
    | declaration         { if !numerrors>=1 then raise Exit else [$1, []] }
    | declaration program { ($1, []) :: $2 }
;

declaration :
    | DECLARE IDENTIFIER COLON type_expr { Global($2, $4, None) }
    | DECLARE IDENTIFIER COLON type_expr GETS anno_expr { Global($2, $4, Some $6) }

    | FOREIGN IDENTIFIER COLON type_expr { Foreign($2, $4) }

    | flow_program  { Flow($1) }

    | ROLE IDENTIFIER LBRACE flow_program RBRACE   { Role($2, $4) }
    | ROLE IDENTIFIER LBRACE RBRACE                { Role($2, []) }
    | DEFAULT ROLE IDENTIFIER                      { DefaultRole($3) }

    /* Error handling */
    | DECLARE IDENTIFIER COLON type_expr GETS error { expr_error() }
    | DECLARE IDENTIFIER COLON error                { type_error() }
    | DECLARE error                                 { id_error() }

    | FOREIGN IDENTIFIER COLON error { type_error() }
    | FOREIGN error                  { id_error() }

    | ROLE IDENTIFIER LBRACE error { flow_program_error() }
    | ROLE IDENTIFIER error        { flow_program_error() }
    | ROLE error                   { id_error() }

    | DEFAULT ROLE error           { id_error() }
;

/* Flow programs */
flow_program :
    | flow_statement { [$1, []] }
    | flow_statement flow_program { ($1,[]) :: $2 }
;

flow_statement :
    | resource      { $1 }
    | instruction   { Instruction($1) }

    | TRIGGER IDENTIFIER arg LBRACE RBRACE GETS anno_expr { Sink(Code($2, $3, [], $7)) }
    | TRIGGER IDENTIFIER arg LBRACE value_typed_identifier_list RBRACE GETS anno_expr {
      let locals = List.map (fun (id,t) -> (id,t,[])) $5
      in Sink(Code($2, $3, locals, $8))
    }

    | BINDFLOW IDENTIFIER RARROW IDENTIFIER                   { BindFlow($2, $4) }
    | BINDFLOW SOURCE IDENTIFIER RARROW TRIGGER IDENTIFIER    { BindFlow($3, $6) }

    /* Error handling */

    | TRIGGER IDENTIFIER arg LBRACE RBRACE GETS error { print_error("Error in trigger body") }

    | TRIGGER IDENTIFIER arg LBRACE value_typed_identifier_list RBRACE GETS error {
        print_error("Error in trigger body")
      }

    | TRIGGER IDENTIFIER arg LBRACE error { print_error("Expected list of local declarations") }
    | TRIGGER error                       { print_error("Invalid trigger") }

    | BIND IDENTIFIER RARROW error                 { print_error("Invalid bind target") }
    | BIND SOURCE IDENTIFIER RARROW TRIGGER error  { print_error("Invalid bind target") }
    | BIND error                                   { print_error("Invalid bind source") }
;

instruction :
    | CONSUME IDENTIFIER { Consume($2) }
;

resource :
    | SOURCE IDENTIFIER COLON type_expr GETS handle {
        let channel_type, channel_format = $6
        in Source(Resource($2, Handle($4, channel_type, channel_format)))
      }

    | SOURCE IDENTIFIER COLON type_expr GETS stream {
        Source(Resource($2, Stream($4, $6)))
      }

    | SOURCE PATTERN IDENTIFIER GETS resource_pattern {
        Source(Resource($3, Pattern($5)))
      }

    | SINK IDENTIFIER COLON type_expr GETS handle {
        let channel_type, channel_format = $6
        in Sink(Resource($2, Handle($4, channel_type, channel_format)))
      }

    | SINK PATTERN IDENTIFIER GETS resource_pattern {
        Sink(Resource($3, Pattern($5)))
      }
;

handle :
    | FILE LPAREN STRING COMMA IDENTIFIER RPAREN
      { File($3), parse_format $5 }

    | SOCKET LPAREN STRING COMMA INTEGER COMMA IDENTIFIER RPAREN
      { Network($3, $5), parse_format $7 }
;

stream :
    | STREAM LPAREN anno_expr RPAREN  { ConstStream($3) }

    | RANDOM LPAREN INTEGER RPAREN { RandomStream($3) }


resource_pattern :
    | IDENTIFIER                       { Terminal($1) }
    | LPAREN resource_pattern RPAREN     { $2 }

    | resource_pattern QUESTION          { Optional($1) }
    | resource_pattern TIMES             { Repeat($1, UntilEOF) }

    | resource_pattern OR resource_pattern {
        let unwrap_choice x = match x with Choice(l) -> l | _ -> [x]
        in Choice((unwrap_choice $1)@(unwrap_choice $3))
      }

    | resource_pattern resource_pattern {
        let unwrap_seq x = match x with Sequence(l) -> l | _ -> [x]
        in Sequence((unwrap_seq $1)@(unwrap_seq $2))
      }
;


/* Annotations */
annotations :
    | annotation                       { [$1] }
    | annotation SEMICOLON annotations { $1::$3 }
;

annotation :
    | identifier_stream      { Property(String.concat " " $1) }
;


/* Types */

type_expr :
    | type_expr RARROW fn_type_expr_list %prec UMINUS { let is, o = list_split (-1) ($1::$3) in
                                           match (hd o).typ with
                                           | TFunction(is', o') -> wrap_tfunc (is@is') o'
                                           | _ -> wrap_tfunc is (hd o)
                                         }
    | LPAREN type_expr RPAREN { $2 }
    | MUT type_expr      { mut $2 }
    | LPAREN type_expr_tuple RPAREN { $2 }
    | MAYBE type_expr               { wrap_tmaybe $2 }
    | INDIRECT type_expr            { wrap_tind $2 }
    | TYPE                          { canonical $1 }
    | annotated_collection_type     { let c, anno = $1 in { (canonical c) with anno} }
;

fn_type_expr_list :
    | type_expr RARROW fn_type_expr_list  { $1 :: $3 }
    | type_expr                           { [$1] }
;

type_expr_tuple :
    | type_expr_list { wrap_ttuple $1 }
;

type_expr_list :
    | type_expr                       { [$1] }
    | type_expr COMMA type_expr_list  { $1 :: $3 }
;

annotated_collection_type :
    | collection_type                                     { $1, [] }
    | collection_type ANNOTATE LBRACE annotations RBRACE  { $1, $4 }
;

collection_type :
    | LBRACE type_expr RBRACE { TCollection(TSet, $2) }
    | LBRACE type_expr_tuple RBRACE { TCollection(TSet, $2) }
    | LBRACEBAR type_expr RBRACEBAR { TCollection(TBag, $2) }
    | LBRACEBAR type_expr_tuple RBRACEBAR { TCollection(TBag, $2) }
    | LBRACKET type_expr RBRACKET { TCollection(TList, $2) }
    | LBRACKET type_expr_tuple RBRACKET { TCollection(TList, $2) }
    | LBRACKETCOLON type_expr RBRACKETCOLON { TCollection(TMap, $2) }
    | LBRACKETCOLON type_expr_tuple RBRACKETCOLON { TCollection(TMap, $2) }
    | LBRACKETLT type_expr BAR int_list_list RBRACKETLT { TCollection(TVMap(Some(intsetset_of_list $4)), $2) }
    | LBRACKETLT type_expr_tuple BAR int_list_list RBRACKETLT { TCollection(TVMap(Some(intsetset_of_list $4)), $2) }
    | LBRACKETLT type_expr RBRACKETLT { TCollection(TVMap None, $2) }
    | LBRACKETLT type_expr_tuple RBRACKETLT { TCollection(TVMap None, $2) }
    | LBRACKETHASH type_expr RBRACKETHASH { TCollection(TVector, $2) }
    | LBRACKETHASH type_expr_tuple RBRACKETHASH { TCollection(TVector, $2) }
    | LBRACELT type_expr RBRACELT { TCollection(TSortedMap, $2) }
    | LBRACELT type_expr_tuple RBRACELT { TCollection(TSortedMap, $2) }
    | LBRACECOLON type_expr RBRACECOLON { TCollection(TSortedSet, $2) }
    | LBRACECOLON type_expr_tuple RBRACECOLON { TCollection(TSortedSet, $2) }
;

int_list_list:
    | int_list {[$1]}
    | int_list SEMICOLON int_list_list { $1::$3 }
;

int_list:
    | INTEGER {[$1]}
    | INTEGER COMMA int_list { $1::$3 }
;

anno_expr :
    | expr ANNOTATE LBRACE annotations RBRACE     { K3Util.add_annos $4 $1 }
    | expr                                        { $1 }
;

/* Expressions */
expr :
    | LPAREN tuple RPAREN { $2 }
    | block { $1 }

    | INDIRECT anno_expr           { mk_ind $2 }
    | JUST anno_expr               { mk_just $2 }
    | NOTHING COLON type_expr { mk_nothing $3 }

    | IGNORE LPAREN anno_expr RPAREN { mk_ignore $3 }
    | constant     { mk_const $1 }
    | collection   { $1 }
    | range        { $1 }
    | variable     { mk_var $1 }
    | arithmetic   { $1 }
    | predicate    { $1 }
    | conditional  { $1 }
    | case         { $1 }
    | bind         { $1 }
    | letin        { $1 }
    | lambda       { $1 }
    | tuple_index  { $1 }
    | access       { $1 }
    | transformers { $1 }
    | mutation     { $1 }

    | SEND LPAREN IDENTIFIER COMMA anno_expr COMMA tuple RPAREN {
        mkexpr Send [mkexpr (Const(CTarget($3))) []; $5; $7]
      }

    /* Function application and let notation */
    | anno_expr LPAREN expr_list RPAREN                      { mk_apply $1 $3 }

    /* TODO: more error handling */
    | SEND LPAREN IDENTIFIER COMMA anno_expr COMMA error { print_error "Invalid send argument" }
    | SEND LPAREN IDENTIFIER COMMA error { print_error "Invalid send address" }
    | SEND LPAREN error { print_error "Invalid send target" }
    | SEND error { print_error "Invalid send syntax" }

    | anno_expr LPAREN error { print_error("Function application error") }


;

id_unknown :
    | UNKNOWN { "_" }
    | IDENTIFIER { $1 }

id_list :
    | id_unknown { [$1] }
    | id_unknown COMMA id_list { $1 :: $3 }
;

expr_list :
    | anno_expr                 { [$1] }
    | anno_expr COMMA expr_list { $1 :: $3 }
;

expr_seq :
    | tuple                    { [$1] }
    | tuple SEMICOLON expr_seq { $1 :: $3 }
;

tuple :
    | expr_list { if List.length $1 = 1 then List.hd $1 else mkexpr Tuple $1 }
;

value_typed_identifier :
    | IDENTIFIER COLON type_expr                { ($1, $3) }
    | IDENTIFIER COLON error                    { type_error() }

;

value_typed_identifier_list :
    | value_typed_identifier                                   { [$1] }
    | value_typed_identifier COMMA value_typed_identifier_list { $1 :: $3 }
;

arg :
    | LPAREN arg_list RPAREN  { ATuple($2) }
    | UNKNOWN { AIgnored }
    | value_typed_identifier  { AVar(fst $1, snd $1) }
;

arg_list :
    | arg                { [($1)] }
    | arg COMMA arg_list { $1 :: $3 }

constant :
    | UNKNOWN   { CUnknown }
    | UNIT      { CUnit }
    | BOOL      { CBool($1) }
    | INTEGER   { CInt($1) }
    | FLOAT     { CFloat($1) }
    | STRING    { CString($1) }
    | address   { $1 }
;

range :
    | LBRACE anno_expr COLON COLON anno_expr COLON COLON anno_expr RBRACE { mkexpr (Range(TSet)) [$2; $5; $8] }
    | LBRACEBAR anno_expr COLON COLON anno_expr COLON COLON anno_expr RBRACEBAR { mkexpr (Range(TBag)) [$2; $5; $8] }
    | LBRACKET anno_expr COLON COLON anno_expr COLON COLON anno_expr RBRACKET { mkexpr (Range(TList)) [$2; $5; $8] }
    | LBRACKETHASH anno_expr COLON COLON anno_expr COLON COLON anno_expr RBRACKETHASH { mkexpr (Range(TVector)) [$2; $5; $8] }
;

collection :
    | LBRACE RBRACE COLON type_expr               { build_collection [] $4 }
    | LBRACEBAR RBRACEBAR COLON type_expr         { build_collection [] $4 }
    | LBRACKETBAR RBRACKETBAR COLON type_expr     { build_collection [] $4 }
    | LBRACKET RBRACKET COLON type_expr           { build_collection [] $4 }
    | LBRACKETCOLON RBRACKETCOLON COLON type_expr { build_collection [] $4 }
    | LBRACECOLON RBRACECOLON COLON type_expr     { build_collection [] $4 }
    | LBRACELT RBRACELT COLON type_expr           { build_collection [] $4 }
    | LBRACKETLT RBRACKETLT COLON type_expr       { build_collection [] $4 }
    | LBRACKETHASH RBRACKETHASH COLON type_expr   { build_collection [] $4 }

    | LBRACE RBRACE error       { print_error "missing type for empty set"}
    | LBRACEBAR RBRACEBAR error { print_error "missing type for empty bag"}
    | LBRACKET RBRACKET error   { print_error "missing type for empty list"}
    | LBRACKETCOLON RBRACKETCOLON error   { print_error "missing type for empty map"}
    | LBRACECOLON RBRACECOLON error   { print_error "missing type for empty sortedmap"}
    | LBRACKETLT RBRACKETLT error   { print_error "missing type for empty vmap"}
    | LBRACKETHASH RBRACKETHASH error   { print_error "missing type for empty vector"}

    | LBRACE expr_seq RBRACE                           { build_collection $2 (mk_unknown_collection TSet) }
    | LBRACEBAR expr_seq RBRACEBAR                     { build_collection $2 (mk_unknown_collection TBag) }
    | LBRACKET expr_seq RBRACKET                       { build_collection $2 (mk_unknown_collection TList) }
    | LBRACKETHASH expr_seq RBRACKETHASH               { build_collection $2 (mk_unknown_collection TVector) }
    | LBRACKETCOLON expr_seq RBRACKETCOLON             { build_collection $2 (mk_unknown_collection TMap) }
    | LBRACELT expr_seq RBRACELT                       { build_collection $2 (mk_unknown_collection TSortedMap) }
    | LBRACECOLON expr_seq RBRACECOLON                 { build_collection $2 (mk_unknown_collection TSortedSet) }
    | LBRACKETLT expr_seq BAR int_list_list RBRACKETLT { build_collection $2 (mk_unknown_collection (TVMap(Some(intsetset_of_list $4)))) }
    | LBRACKETLT expr_seq RBRACKETLT                   { build_collection $2 (mk_unknown_collection (TVMap None)) }
;

variable :
    | IDENTIFIER { $1 }
;

address :
    | IDENTIFIER COLON INTEGER { CAddress($1,$3) }
    | IP COLON INTEGER {
        let parts = Str.split (Str.regexp_string ".") $1 in
        let valid = List.for_all (fun x -> (int_of_string x) < 256) parts in
        if valid then CAddress(String.concat "." parts, $3)
        else address_error $1 $3
      }
;

arithmetic :
    | NEG anno_expr { mkexpr Neg [$2] }
    | anno_expr PLUS anno_expr { mkexpr Add [$1; $3] }
    | anno_expr NEG anno_expr %prec MINUS { mkexpr Add [$1; mkexpr Neg [$3]] }
    | anno_expr TIMES anno_expr { mkexpr Mult [$1; $3] }
    | anno_expr DIVIDE anno_expr { mkexpr Apply [mkexpr (Var("/")) []; mkexpr Tuple [$1; $3]] }
    | anno_expr MODULO anno_expr { mkexpr Apply [mkexpr (Var("%")) []; mkexpr Tuple [$1; $3]] }

    /* Error handling */
    | NEG error         { arith_error 1 }
    | anno_expr PLUS error   { arith_error 2 }
    | anno_expr TIMES error  { arith_error 2 }
    | anno_expr DIVIDE error { arith_error 2 }
    | anno_expr MODULO error { arith_error 2 }
;

predicate :
    | NOT anno_expr { mkexpr Neg [$2] }
    | anno_expr AND anno_expr { mkexpr Mult [$1; $3] }
    | anno_expr OR anno_expr { mkexpr Add [$1; $3] }
    | anno_expr LT anno_expr { mkexpr Lt [$1; $3] }
    | anno_expr EQ anno_expr { mkexpr Eq [$1; $3] }
    | anno_expr LEQ anno_expr { mkexpr Leq [$1; $3] }
    | anno_expr NEQ anno_expr { mkexpr Neq [$1; $3] }
    | anno_expr GT anno_expr { mkexpr Neg [mkexpr Leq [$1; $3]] }
    | anno_expr GEQ anno_expr { mkexpr Neg [mkexpr Lt [$1; $3]] }

    /* Error handling */
    | anno_expr LT error  { comp_error() }
    | anno_expr EQ error  { comp_error() }
    | anno_expr LEQ error { comp_error() }
    | anno_expr NEQ error { comp_error() }
    | anno_expr GT error  { comp_error() }
    | anno_expr GEQ error { comp_error() }
;

conditional :
    | IF anno_expr THEN anno_expr ELSE anno_expr { mkexpr IfThenElse [$2; $4; $6] }

    /* Error handling */
    | IF anno_expr THEN anno_expr ELSE error { cond_error "else branch" }
    | IF anno_expr THEN error           { cond_error "then branch" }
    | IF error                     { cond_error "predicate" }
;

case :
    | CASE anno_expr OF LBRACE JUST id_unknown RARROW anno_expr RBRACE LBRACE NOTHING RARROW anno_expr RBRACE
      { mk_case_sn $2 $6 $8 $13 }
    | CASE anno_expr OF LBRACE NOTHING RARROW anno_expr RBRACE LBRACE JUST id_unknown RARROW anno_expr RBRACE
      { mk_case_sn $2 $11 $7 $13 }

    /* Error handling */
    | CASE anno_expr OF LBRACE JUST id_unknown RARROW anno_expr { case_error "nothing case" }
    | CASE anno_expr OF LBRACE NOTHING RARROW anno_expr { case_error "just case" }
    | CASE anno_expr OF error { case_error "expr" }
    | CASE error { case_error "predicate" }

letin :
    | LET LPAREN id_list RPAREN GETS anno_expr IN anno_expr   { mk_let $3 $6 $8 }
    | LET IDENTIFIER GETS anno_expr IN anno_expr              { mk_let [$2] $4 $6 }

    | LET LPAREN id_list RPAREN GETS anno_expr IN error   { print_error "Let body error" }
    | LET IDENTIFIER GETS anno_expr IN error              { print_error "Let body error" }
    | LET LPAREN id_list RPAREN GETS error           { print_error "Let binding target error" }
    | LET IDENTIFIER GETS error                      { print_error "Let binding target error" }
    | LET error                                      { print_error "Let binding error" }

bind :
    | BIND anno_expr AS IDENTIFIER IN anno_expr { mk_bind $2 $4 $6 }

    /* Error handling */
    | BIND anno_expr AS IDENTIFIER IN error { bind_error "expr" }
    | BIND anno_expr AS IDENTIFIER error { bind_error "missing 'in'" }
    | BIND anno_expr AS error { bind_error "id" }
    | BIND anno_expr error    { bind_error "missing of" }
    | BIND error         { bind_error "predicate" }

lambda :
     | BACKSLASH arg RARROW anno_expr { mkexpr (Lambda($2)) [$4] }
     /* Alternative syntax for indicating non-tuple output */

     /* Error handling */
     | BACKSLASH arg RARROW error { lambda_error "body" }
     | BACKSLASH error            { lambda_error "argument" }
;

tuple_index :
    | anno_expr PERIOD LBRACKET INTEGER RBRACKET { mkexpr (Subscript $4) [$1] }

access :
    | anno_expr LBRACKET tuple RBRACKET { mkexpr Slice [$1; $3] }
    | anno_expr LBRACKETLT tuple RBRACKET { mkexpr (SliceOp OLt) [$1; $3] }
    | anno_expr LBRACKETGT tuple RBRACKET { mkexpr (SliceOp OGt) [$1; $3] }
    | anno_expr LBRACKETGEQ tuple RBRACKET { mkexpr (SliceOp OGeq) [$1; $3] }
    | anno_expr LBRACKETLEQ tuple RBRACKET { mkexpr (SliceOp OLeq) [$1; $3] }
    | PEEK LPAREN anno_expr RPAREN { mkexpr Peek [$3] }
    | PEEK_WITH_VID LPAREN anno_expr COMMA anno_expr COMMA anno_expr RPAREN { mkexpr PeekWithVid [$3; $5; $7] }
    | AT LPAREN anno_expr COMMA anno_expr RPAREN { mkexpr At [$3; $5] }
    | AT_WITH LPAREN anno_expr COMMA anno_expr COMMA anno_expr COMMA anno_expr RPAREN { mkexpr AtWith [$3; $5; $7; $9] }
    | MIN_WITH LPAREN anno_expr COMMA anno_expr COMMA anno_expr RPAREN { mkexpr MinWith [$3; $5; $7] }
;

mutation :
    /* Inserts, deletes and sends use a vararg function syntax for their value/payload */
    | EXTEND LPAREN anno_expr COMMA anno_expr RPAREN { mkexpr Extend [$3; $5] }
    | INSERT LPAREN anno_expr COMMA tuple RPAREN { mkexpr Insert [$3; $5] }
    | INSERT_AT LPAREN anno_expr COMMA anno_expr COMMA tuple RPAREN { mkexpr InsertAt [$3; $5; $7] }
    | SET_ALL LPAREN anno_expr COMMA anno_expr RPAREN { mkexpr SetAll [$3; $5] }
    | UPSERT_WITH LPAREN anno_expr COMMA LPAREN tuple RPAREN COMMA anno_expr COMMA anno_expr RPAREN { mkexpr UpsertWith [$3; $6; $9; $11] }
    | UPSERT_WITH_BEFORE LPAREN anno_expr COMMA LPAREN tuple RPAREN COMMA anno_expr COMMA anno_expr RPAREN { mkexpr UpsertWithBefore [$3; $6; $9; $11] }

    | DELETE LPAREN anno_expr COMMA tuple RPAREN { mkexpr Delete [$3; $5] }
    | DELETE_PREFIX LPAREN anno_expr COMMA tuple RPAREN { mkexpr DeletePrefix [$3; $5] }
    | DELETE_AT LPAREN anno_expr COMMA anno_expr RPAREN { mkexpr DeleteAt [$3; $5] }
    | CLEAR_ALL LPAREN anno_expr RPAREN { mkexpr ClearAll [$3] }

    /* Updates must explicitly specify their new/old value as a tuple */
    | UPDATE LPAREN anno_expr COMMA anno_expr COMMA anno_expr RPAREN { mkexpr Update [$3; $5; $7] }
    | UPDATE_SUFFIX LPAREN anno_expr COMMA anno_expr COMMA anno_expr RPAREN { mkexpr UpdateSuffix [$3; $5; $7] }
    | UPDATE_AT_WITH LPAREN anno_expr COMMA anno_expr COMMA anno_expr RPAREN { mkexpr UpdateAtWith [$3; $5; $7] }

    | variable LARROW anno_expr { mkexpr Assign [mk_var $1; $3] }

    /* Error handling */
    | UPSERT_WITH_BEFORE LPAREN anno_expr COMMA tuple COMMA anno_expr COMMA error { upsert_with_before_error "lambda some"}
    | UPSERT_WITH_BEFORE LPAREN anno_expr COMMA tuple COMMA error { upsert_with_before_error "lambda none"}
    | UPSERT_WITH_BEFORE LPAREN anno_expr COMMA error { upsert_with_before_error "pattern" }
    | UPSERT_WITH_BEFORE LPAREN error { upsert_with_before_error "collection" }
    | INSERT LPAREN anno_expr error { value_error 2 }
    | INSERT LPAREN error      { coll_error 1 }
    | UPDATE LPAREN anno_expr error { value_error 2 }
    | UPDATE LPAREN error      { coll_error 1 }
    | DELETE LPAREN anno_expr error { value_error 2 }
    | DELETE LPAREN error      { coll_error 1 }
    | variable LARROW error        { assign_error "reference" }
;

transformers :
    | anno_expr CONCAT anno_expr                                    { mkexpr Combine [$1; $3] }
    | MAP LPAREN anno_expr COMMA anno_expr RPAREN                   { mkexpr Map [$3; $5] }
    | ITERATE LPAREN anno_expr COMMA anno_expr RPAREN               { mkexpr Iterate [$3; $5] }
    | FILTER LPAREN anno_expr COMMA anno_expr RPAREN                { mkexpr Filter [$3; $5] }
    | FLATTEN LPAREN anno_expr RPAREN                          { mkexpr Flatten [$3] }
    | AGGREGATE LPAREN anno_expr COMMA anno_expr COMMA anno_expr RPAREN  { mkexpr Aggregate [$3; $5; $7] }
    | AGGREGATEV LPAREN anno_expr COMMA anno_expr COMMA anno_expr RPAREN  { mkexpr AggregateV [$3; $5; $7] }
    | GROUPBYAGGREGATE LPAREN anno_expr COMMA anno_expr COMMA anno_expr COMMA anno_expr RPAREN {
        mkexpr GroupByAggregate [$3; $5; $7; $9]
    }
    | SORT LPAREN anno_expr COMMA anno_expr RPAREN { mkexpr Sort [$3; $5] }
    | SIZE LPAREN anno_expr RPAREN            { mkexpr Size [$3] }
    | FILTERGEQ LPAREN anno_expr COMMA anno_expr RPAREN { mkexpr (FilterOp OGeq) [$3; $5] }
    | FILTERLT LPAREN anno_expr COMMA anno_expr RPAREN { mkexpr (FilterOp OLt) [$3; $5] }
    | FILTERGT LPAREN anno_expr COMMA anno_expr RPAREN { mkexpr (FilterOp OGt) [$3; $5] }
    | FILTERLEQ LPAREN anno_expr COMMA anno_expr RPAREN { mkexpr (FilterOp OLeq) [$3; $5] }
    | EQUIJOIN LPAREN anno_expr COMMA anno_expr COMMA anno_expr COMMA anno_expr COMMA anno_expr COMMA anno_expr RPAREN
      { mkexpr Equijoin [$3; $5; $7; $9; $11; $13] }

    /* Error handling */
    | anno_expr CONCAT error { print_error("Expected expression for combine") }

    | MAP LPAREN anno_expr error { coll_error 2 }
    | MAP LPAREN error      { coll_lambda_error "map" 1 }
    | MAP error             { print_error("Invalid map syntax") }

    | ITERATE LPAREN anno_expr error { coll_error 2 }
    | ITERATE LPAREN error      { coll_lambda_error "iterate" 1 }
    | ITERATE error             { print_error("Invalid iterate syntax") }

    | FILTER LPAREN anno_expr error { coll_error 2 }
    | FILTER LPAREN error      { coll_lambda_error "filter" 1 }
    | FILTER error             { print_error("Invalid filterhsyntax") }

    | FLATTEN LPAREN error { print_error("Expected a nested collection") }

    | AGGREGATE LPAREN anno_expr COMMA anno_expr error { coll_error 3 }
    | AGGREGATE LPAREN anno_expr error            { value_error 2 }
    | AGGREGATE LPAREN error                 { coll_lambda_error "aggregate" 1 }
    | AGGREGATE error                        { print_error("Invalid fold syntax") }

    | GROUPBYAGGREGATE LPAREN anno_expr COMMA anno_expr COMMA anno_expr error { coll_error 4 }
    | GROUPBYAGGREGATE LPAREN anno_expr COMMA anno_expr error            { value_error 3 }
    | GROUPBYAGGREGATE LPAREN anno_expr error                       { coll_lambda_error "group-by aggregate" 2 }
    | GROUPBYAGGREGATE LPAREN error                            { coll_lambda_error "grouping" 1 }
    | GROUPBYAGGREGATE error                                   { print_error("Invalid groupby syntax") }
;

block :
    | DO LBRACE expr_seq RBRACE { mkexpr Block $3 }
;

/* Sequence primitives */
integer_list :
    | INTEGER                       { [$1] }
    | INTEGER COMMA integer_list    { $1::$3 }
;

identifier_list :
    | IDENTIFIER                       { [$1] }
    | IDENTIFIER COMMA identifier_list { $1::$3 }
;

identifier_stream :
    | IDENTIFIER                     {[$1]}
    | IDENTIFIER identifier_stream   { $1::$2 }


/* Testing */
program_test :
    | program EXPECTED named_expr_list     { ProgTest ($1, $3) }
    | program NETWORK EXPECTED named_expr_list { NetworkTest ($1, $4) }
    | program EXPECTED error               { print_error "invalid expected value list" }
    | program NETWORK EXPECTED error       { print_error "invalid expected value list" }
    | program error                        { print_error "no expected values specified for program test" }
;

expression_test_list :
    | anno_expr EXPECTED check_expr                       { [[], $1, $3] }
    | program anno_expr EXPECTED check_expr               { [$1, $2, $4] }
    | expression_test_list SEMICOLON expression_test_list { $1@$3 }
    | anno_expr EXPECTED error                  { print_error "invalid expected expression"}
;

expression_test :
    | expression_test_list                          { ExprTest $1 }

named_expr_list :
    | anno_expr GETS check_expr                          { [$1, $3] }
    | anno_expr GETS check_expr COMMA named_expr_list    { $5@[$1, $3] }
    | anno_expr GETS error { print_error "invalid check expression"}
;

check_expr :
    | IDENTIFIER COLON anno_expr          { InlineExpr($1, $3) }
;
<|MERGE_RESOLUTION|>--- conflicted
+++ resolved
@@ -124,11 +124,7 @@
 %token COLON
 
 %token QUESTION
-<<<<<<< HEAD
-%token EQUIJOIN EXTEND INSERT INSERT_AT UPDATE DELETE DELETE_AT CLEAR_ALL UPDATE_AT_WITH UPSERT_WITH UPSERT_WITH_BEFORE UPDATE_SUFFIX DELETE_PREFIX FILTERGEQ FILTERLT FILTERLEQ FILTERGT
-=======
-%token EQUIJOIN EXTEND INSERT INSERT_AT SET_ALL UPDATE DELETE CLEAR_ALL UPDATE_AT_WITH UPSERT_WITH UPSERT_WITH_BEFORE UPDATE_SUFFIX DELETE_PREFIX FILTERGEQ FILTERLT FILTERLEQ FILTERGT
->>>>>>> 5c0f0c8b
+%token EQUIJOIN EXTEND INSERT INSERT_AT SET_ALL UPDATE DELETE DELETE_AT CLEAR_ALL UPDATE_AT_WITH UPSERT_WITH UPSERT_WITH_BEFORE UPDATE_SUFFIX DELETE_PREFIX FILTERGEQ FILTERLT FILTERLEQ FILTERGT
 
 %token GETS COLONGETS
 
