/* K3 Programming Language Parser  */

%{
  open Util
  open K3.AST
  open K3.Annotation
  open Tree
  open K3Helpers

  let uuid = ref 1

  let get_uuid () = let t = !uuid in uuid := !uuid + 1; t

  let globals = ref []

  let mkexpr tag children = match children with
    | [] -> Leaf(((get_uuid(), tag), []))
    | _  -> Node(((get_uuid(), tag), []), children)

  let rec build_collection exprs ctype = match exprs with
    | [] -> mkexpr (Empty(ctype)) []
    | [e] -> mkexpr (Singleton(ctype)) [e]
    | e :: es -> mkexpr Combine [mkexpr (Singleton(ctype)) [e]; build_collection es ctype]

  let mk_unknown_collection t_c = canonical @@ TCollection(t_c, canonical TUnknown)

  let parse_format s = match String.lowercase s with
    | "csv" -> CSV | "json" -> JSON
    | _ -> raise Parsing.Parse_error

  let numerrors = ref 0

  let print_error msg =
      incr numerrors;
      let pos = Parsing.symbol_start_pos() in
      let linenum = pos.Lexing.pos_lnum in
      let column = pos.Lexing.pos_cnum - pos.Lexing.pos_bol in
      Printf.printf "Error on line %d character %d : " linenum column;
      print_endline msg;
      if !numerrors > 20 then raise Exit else raise Parsing.Parse_error

  (* Predefined errors *)
  let missing_paren ?(side="left") = print_error ("Missing "^side^" parenthesis")

  let id_error () = print_error("Expected identifier")
  let type_error () = print_error("Expected type expression")

  let address_error ip port = print_error("Invalid address "^ip^":"^(string_of_int port))

  let op_error op_class i =
    let op_type = match i with 1 -> " unary" | 2 -> " binary" | 3 -> " ternary" | _ -> ""
    in print_error("Invalid"^op_type^" "^op_class^" operator syntax")

  let arith_error i = op_error "arithmetic" i
  let comp_error () = op_error "comparison" 2

  let cond_error cond_class =
    print_error ("Invalid conditional "^cond_class^" error")

  let case_error case_class =
    print_error ("Invalid case "^case_class^" error")

  let bind_error bind_class =
    print_error ("Invalid bind "^bind_class^" error")

  let lambda_error error_class =
    print_error ("Invalid lambda "^error_class^" expression")

  let assign_error assign_class =
    print_error ("Invalid "^assign_class^" assignment RHS expression")

  let positional_error value_class i =
    let i_str = match i with
        | 1 -> "first"   | 2 -> "second" | 3 -> "third"
        | 4 -> "fourth"  | 5 -> "second" | 6 -> "third"
        | 7 -> "seventh" | 8 -> "eighth" | 9 -> "ninth"
        | _ -> string_of_int i
    in print_error ("Expected "^value_class^" as "^i_str^" argument")

  let coll_error i = positional_error "collection" i
  let coll_lambda_error fn_class i = positional_error (fn_class^" function") i
  let value_error i = positional_error "value" i

  let expr_error () = print_error("Expected expression")

  let flow_program_error () = print_error("Expected flow program")

%}

%token NETWORK EXPECTED
%token DECLARE FOREIGN TRIGGER ROLE DEFAULT
%token CONSUME BINDFLOW SOURCE SINK PATTERN FILE SOCKET RANDOM STREAM

%token UNIT UNKNOWN TOP NOTHING
%token <int> INTEGER
%token <float> FLOAT
%token <string> STRING
%token <bool> BOOL
%token MAYBE JUST INDIRECT
%token MUT
%token RANGE

%token EOF

%token <K3.AST.base_type_t> TYPE

%token LPAREN RPAREN COMMA SEMICOLON PERIOD

%token LBRACE RBRACE LBRACEBAR RBRACEBAR LBRACKET RBRACKET
%token LBRACKETBAR RBRACKETBAR BAR LBRACKETCOLON RBRACKETCOLON LBRACKETLT RBRACKETLT

%token NEG PLUS MINUS TIMES DIVIDE MODULO HASH

%token CONCAT

%token AND OR NOT LT EQ LEQ NEQ GT GEQ

%token BACKSLASH LRARROW RARROW LARROW

%token COLON

%token QUESTION
%token INSERT UPDATE DELETE UPSERT_WITH UPDATE_SUFFIX DELETE_PREFIX

%token GETS COLONGETS

%token DO

%token MAP ITERATE FILTER FLATTEN
%token AGGREGATE AGGREGATEV GROUPBYAGGREGATE
%token SORT RANK SIZE

%token PEEK

%token IF THEN ELSE LET IN

%token CASE OF
%token BIND AS

%token SEND

%token ANNOTATE
%token EFFECT PARALLEL

%token <string> IDENTIFIER IP

%start program
%start program_test
%start expression_test
%start expr

%type <K3.AST.program_t>            program
%type <K3.AST.program_test_t>       program_test
%type <K3.AST.program_test_t>       expression_test
%type <K3.AST.expr_t>               expr

%right RARROW
%right LRARROW

%right IF THEN ELSE

%right CASE OF

%right CONCAT

%left OR
%left AND

%left LT EQ LEQ NEQ GT GEQ

%left PLUS MINUS
%left TIMES DIVIDE MODULO

%left ANNOTATE

%right NEG NOT

%left COLON

%nonassoc UMINUS

%%

program :
    | declaration         { if !numerrors>=1 then raise Exit else [$1, []] }
    | declaration program { ($1, []) :: $2 }
;

declaration :
    | DECLARE IDENTIFIER COLON type_expr { Global($2, $4, None) }
    | DECLARE IDENTIFIER COLON type_expr GETS anno_expr { Global($2, $4, Some $6) }

    | FOREIGN IDENTIFIER COLON type_expr { Foreign($2, $4) }

    | flow_program  { Flow($1) }

    | ROLE IDENTIFIER LBRACE flow_program RBRACE   { Role($2, $4) }
    | ROLE IDENTIFIER LBRACE RBRACE                { Role($2, []) }
    | DEFAULT ROLE IDENTIFIER                      { DefaultRole($3) }

    /* Error handling */
    | DECLARE IDENTIFIER COLON type_expr GETS error { expr_error() }
    | DECLARE IDENTIFIER COLON error                { type_error() }
    | DECLARE error                                 { id_error() }

    | FOREIGN IDENTIFIER COLON error { type_error() }
    | FOREIGN error                  { id_error() }

    | ROLE IDENTIFIER LBRACE error { flow_program_error() }
    | ROLE IDENTIFIER error        { flow_program_error() }
    | ROLE error                   { id_error() }

    | DEFAULT ROLE error           { id_error() }
;

/* Flow programs */
flow_program :
    | flow_statement { [$1, []] }
    | flow_statement flow_program { ($1,[]) :: $2 }
;

flow_statement :
    | resource      { $1 }
    | instruction   { Instruction($1) }

    | TRIGGER IDENTIFIER arg LBRACE RBRACE GETS anno_expr { Sink(Code($2, $3, [], $7)) }
    | TRIGGER IDENTIFIER arg LBRACE value_typed_identifier_list RBRACE GETS anno_expr {
      let locals = List.map (fun (id,t) -> (id,t,[])) $5
      in Sink(Code($2, $3, locals, $8))
    }

    | BINDFLOW IDENTIFIER RARROW IDENTIFIER                   { BindFlow($2, $4) }
    | BINDFLOW SOURCE IDENTIFIER RARROW TRIGGER IDENTIFIER    { BindFlow($3, $6) }

    /* Error handling */

    | TRIGGER IDENTIFIER arg LBRACE RBRACE GETS error { print_error("Error in trigger body") }

    | TRIGGER IDENTIFIER arg LBRACE value_typed_identifier_list RBRACE GETS error {
        print_error("Error in trigger body")
      }

    | TRIGGER IDENTIFIER arg LBRACE error { print_error("Expected list of local declarations") }
    | TRIGGER error                       { print_error("Invalid trigger") }

    | BIND IDENTIFIER RARROW error                 { print_error("Invalid bind target") }
    | BIND SOURCE IDENTIFIER RARROW TRIGGER error  { print_error("Invalid bind target") }
    | BIND error                                   { print_error("Invalid bind source") }
;

instruction :
    | CONSUME IDENTIFIER { Consume($2) }
;

resource :
    | SOURCE IDENTIFIER COLON type_expr GETS handle {
        let channel_type, channel_format = $6
        in Source(Resource($2, Handle($4, channel_type, channel_format)))
      }

    | SOURCE IDENTIFIER COLON type_expr GETS stream {
        Source(Resource($2, Stream($4, $6)))
      }

    | SOURCE PATTERN IDENTIFIER GETS resource_pattern {
        Source(Resource($3, Pattern($5)))
      }

    | SINK IDENTIFIER COLON type_expr GETS handle {
        let channel_type, channel_format = $6
        in Sink(Resource($2, Handle($4, channel_type, channel_format)))
      }

    | SINK PATTERN IDENTIFIER GETS resource_pattern {
        Sink(Resource($3, Pattern($5)))
      }
;

handle :
    | FILE LPAREN STRING COMMA IDENTIFIER RPAREN
      { File($3), parse_format $5 }

    | SOCKET LPAREN STRING COMMA INTEGER COMMA IDENTIFIER RPAREN
      { Network($3, $5), parse_format $7 }
;

stream :
    | STREAM LPAREN anno_expr RPAREN  { ConstStream($3) }

    | RANDOM LPAREN INTEGER RPAREN { RandomStream($3) }


resource_pattern :
    | IDENTIFIER                       { Terminal($1) }
    | LPAREN resource_pattern RPAREN     { $2 }

    | resource_pattern QUESTION          { Optional($1) }
    | resource_pattern TIMES             { Repeat($1, UntilEOF) }

    | resource_pattern OR resource_pattern {
        let unwrap_choice x = match x with Choice(l) -> l | _ -> [x]
        in Choice((unwrap_choice $1)@(unwrap_choice $3))
      }

    | resource_pattern resource_pattern {
        let unwrap_seq x = match x with Sequence(l) -> l | _ -> [x]
        in Sequence((unwrap_seq $1)@(unwrap_seq $2))
      }
;


/* Annotations */
annotations :
    | annotation                       { [$1] }
    | annotation SEMICOLON annotations { $1::$3 }
;

annotation :
    | identifier_stream      { Property(String.concat " " $1) }
;


/* Types */

type_expr :
    | type_expr RARROW fn_type_expr_list %prec UMINUS { let is, o = list_split (-1) ($1::$3) in
                                           match (hd o).typ with
                                           | TFunction(is', o') -> wrap_tfunc (is@is') o'
                                           | _ -> wrap_tfunc is (hd o)
                                         }
    | LPAREN type_expr RPAREN { $2 }
    | MUT type_expr      { mut $2 }
    | LPAREN type_expr_tuple RPAREN { $2 }
    | MAYBE type_expr               { wrap_tmaybe $2 }
    | INDIRECT type_expr            { wrap_tind $2 }
    | TYPE                          { canonical $1 }
    | annotated_collection_type     { let c, anno = $1 in { (canonical c) with anno} }
;

fn_type_expr_list :
    | type_expr RARROW fn_type_expr_list  { $1 :: $3 }
    | type_expr                           { [$1] }
;

type_expr_tuple :
    | type_expr_list { wrap_ttuple $1 }
;

type_expr_list :
    | type_expr                       { [$1] }
    | type_expr COMMA type_expr_list  { $1 :: $3 }
;

annotated_collection_type :
    | collection_type                                     { $1, [] }
    | collection_type ANNOTATE LBRACE annotations RBRACE  { $1, $4 }
;

collection_type :
    | LBRACE type_expr RBRACE { TCollection(TSet, $2) }
    | LBRACE type_expr_tuple RBRACE { TCollection(TSet, $2) }
    | LBRACEBAR type_expr RBRACEBAR { TCollection(TBag, $2) }
    | LBRACEBAR type_expr_tuple RBRACEBAR { TCollection(TBag, $2) }
    | LBRACKETCOLON type_expr RBRACKETCOLON { TCollection(TMap, $2) }
    | LBRACKETCOLON type_expr_tuple RBRACKETCOLON { TCollection(TMap, $2) }
    | LBRACKETLT type_expr RBRACKETLT { TCollection(TVMap, $2) }
    | LBRACKETLT type_expr_tuple RBRACKETLT { TCollection(TVMap, $2) }
    | LBRACKET type_expr RBRACKET { TCollection(TList, $2) }
    | LBRACKET type_expr_tuple RBRACKET { TCollection(TList, $2) }
;

anno_expr :
    | expr ANNOTATE LBRACE annotations RBRACE     { K3Util.add_annos $4 $1 }
    | expr                                        { $1 }
;

/* Expressions */
expr :
    | LPAREN tuple RPAREN { $2 }
    | block { $1 }

    | INDIRECT anno_expr           { mk_ind $2 }
    | JUST anno_expr               { mk_just $2 }
    | NOTHING COLON type_expr { mk_nothing $3 }

    | constant     { mk_const $1 }
    | collection   { $1 }
    | range        { $1 }
    | variable     { mk_var $1 }
    | arithmetic   { $1 }
    | predicate    { $1 }
    | conditional  { $1 }
    | case         { $1 }
    | bind         { $1 }
    | letin        { $1 }
    | lambda       { $1 }
    | tuple_index  { $1 }
    | access       { $1 }
    | transformers { $1 }
    | mutation     { $1 }

    | SEND LPAREN IDENTIFIER COMMA address COMMA tuple RPAREN {
        mkexpr Send [mkexpr (Const(CTarget($3))) []; mkexpr (Const($5)) []; $7]
      }
    | SEND LPAREN IDENTIFIER COMMA access COMMA tuple RPAREN {
        mkexpr Send [mkexpr (Const(CTarget($3))) []; $5; $7]
      }
    | SEND LPAREN IDENTIFIER COMMA variable COMMA tuple RPAREN {
        mkexpr Send [mkexpr (Const(CTarget($3))) []; mkexpr (Var $5) []; $7]
      }

    /* Function application and let notation */
<<<<<<< HEAD
    | anno_expr LPAREN tuple RPAREN                      { mk_apply $1 $3 }
=======
    | expr LPAREN expr_list RPAREN                      { mk_apply $1 $3 }
>>>>>>> 146af2c9

    /* TODO: more error handling */
    | SEND LPAREN IDENTIFIER COMMA address COMMA error { print_error "Invalid send argument" }
    | SEND LPAREN IDENTIFIER COMMA error { print_error "Invalid send address" }
    | SEND LPAREN error { print_error "Invalid send target" }
    | SEND error { print_error "Invalid send syntax" }

    | anno_expr LPAREN error { print_error("Function application error") }


;

id_unknown :
    | UNKNOWN { "_" }
    | IDENTIFIER { $1 }

id_list :
    | id_unknown { [$1] }
    | id_unknown COMMA id_list { $1 :: $3 }
;

expr_list :
    | anno_expr                 { [$1] }
    | anno_expr COMMA expr_list { $1 :: $3 }
;

expr_seq :
    | tuple                    { [$1] }
    | tuple SEMICOLON expr_seq { $1 :: $3 }
;

tuple :
    | expr_list { if List.length $1 = 1 then List.hd $1 else mkexpr Tuple $1 }
;

value_typed_identifier :
    | IDENTIFIER COLON type_expr                { ($1, $3) }
    | IDENTIFIER COLON error                    { type_error() }

;

value_typed_identifier_list :
    | value_typed_identifier                                   { [$1] }
    | value_typed_identifier COMMA value_typed_identifier_list { $1 :: $3 }
;

arg :
    | LPAREN arg_list RPAREN  { ATuple($2) }
    | UNKNOWN { AIgnored }
    | value_typed_identifier  { AVar(fst $1, snd $1) }
;

arg_list :
    | arg                { [($1)] }
    | arg COMMA arg_list { $1 :: $3 }

constant :
    | UNKNOWN   { CUnknown }
    | UNIT      { CUnit }
    | BOOL      { CBool($1) }
    | INTEGER   { CInt($1) }
    | FLOAT     { CFloat($1) }
    | STRING    { CString($1) }
    | address   { $1 }
;

range :
    | LBRACE anno_expr COLON COLON anno_expr COLON COLON anno_expr RBRACE { mkexpr (Range(TSet)) [$2; $5; $8] }
    | LBRACEBAR anno_expr COLON COLON anno_expr COLON COLON anno_expr RBRACEBAR { mkexpr (Range(TBag)) [$2; $5; $8] }
    | LBRACKET anno_expr COLON COLON anno_expr COLON COLON anno_expr RBRACKET { mkexpr (Range(TList)) [$2; $5; $8] }
;

collection :
    | LBRACE RBRACE COLON type_expr               { build_collection [] $4 }
    | LBRACEBAR RBRACEBAR COLON type_expr         { build_collection [] $4 }
    | LBRACKETBAR RBRACKETBAR COLON type_expr     { build_collection [] $4 }
    | LBRACKET RBRACKET COLON type_expr           { build_collection [] $4 }
    | LBRACKETCOLON RBRACKETCOLON COLON type_expr { build_collection [] $4 }
    | LBRACKETLT RBRACKETLT COLON type_expr       { build_collection [] $4 }

    | LBRACE RBRACE error       { print_error "missing type for empty set"}
    | LBRACEBAR RBRACEBAR error { print_error "missing type for empty bag"}
    | LBRACKET RBRACKET error   { print_error "missing type for empty list"}
    | LBRACKETCOLON RBRACKETCOLON error   { print_error "missing type for empty map"}
    | LBRACKETLT RBRACKETLT error   { print_error "missing type for empty vmap"}

    | LBRACE expr_seq RBRACE                       { build_collection $2 (mk_unknown_collection TSet) }
    | LBRACEBAR expr_seq RBRACEBAR                 { build_collection $2 (mk_unknown_collection TBag) }
    | LBRACKET expr_seq RBRACKET                   { build_collection $2 (mk_unknown_collection TList) }
    | LBRACKETCOLON expr_seq RBRACKETCOLON         { build_collection $2 (mk_unknown_collection TMap) }
    | LBRACKETLT expr_seq RBRACKETLT               { build_collection $2 (mk_unknown_collection TVMap) }
;

variable :
    | IDENTIFIER { $1 }
;

address :
    | IDENTIFIER COLON INTEGER { CAddress($1,$3) }
    | IP COLON INTEGER {
        let parts = Str.split (Str.regexp_string ".") $1 in
        let valid = List.for_all (fun x -> (int_of_string x) < 256) parts in
        if valid then CAddress(String.concat "." parts, $3)
        else address_error $1 $3
      }
;

arithmetic :
    | NEG anno_expr { mkexpr Neg [$2] }
    | anno_expr PLUS anno_expr { mkexpr Add [$1; $3] }
    | anno_expr NEG anno_expr %prec MINUS { mkexpr Add [$1; mkexpr Neg [$3]] }
    | anno_expr TIMES anno_expr { mkexpr Mult [$1; $3] }
    | anno_expr DIVIDE anno_expr { mkexpr Apply [mkexpr (Var("/")) []; mkexpr Tuple [$1; $3]] }
    | anno_expr MODULO anno_expr { mkexpr Apply [mkexpr (Var("%")) []; mkexpr Tuple [$1; $3]] }

    /* Error handling */
    | NEG error         { arith_error 1 }
    | anno_expr PLUS error   { arith_error 2 }
    | anno_expr TIMES error  { arith_error 2 }
    | anno_expr DIVIDE error { arith_error 2 }
    | anno_expr MODULO error { arith_error 2 }
;

predicate :
    | NOT anno_expr { mkexpr Neg [$2] }
    | anno_expr AND anno_expr { mkexpr Mult [$1; $3] }
    | anno_expr OR anno_expr { mkexpr Add [$1; $3] }
    | anno_expr LT anno_expr { mkexpr Lt [$1; $3] }
    | anno_expr EQ anno_expr { mkexpr Eq [$1; $3] }
    | anno_expr LEQ anno_expr { mkexpr Leq [$1; $3] }
    | anno_expr NEQ anno_expr { mkexpr Neq [$1; $3] }
    | anno_expr GT anno_expr { mkexpr Neg [mkexpr Leq [$1; $3]] }
    | anno_expr GEQ anno_expr { mkexpr Neg [mkexpr Lt [$1; $3]] }

    /* Error handling */
    | anno_expr LT error  { comp_error() }
    | anno_expr EQ error  { comp_error() }
    | anno_expr LEQ error { comp_error() }
    | anno_expr NEQ error { comp_error() }
    | anno_expr GT error  { comp_error() }
    | anno_expr GEQ error { comp_error() }
;

conditional :
    | IF anno_expr THEN anno_expr ELSE anno_expr { mkexpr IfThenElse [$2; $4; $6] }

    /* Error handling */
    | IF anno_expr THEN anno_expr ELSE error { cond_error "else branch" }
    | IF anno_expr THEN error           { cond_error "then branch" }
    | IF error                     { cond_error "predicate" }
;

case :
    | CASE anno_expr OF LBRACE JUST id_unknown RARROW anno_expr RBRACE LBRACE NOTHING RARROW anno_expr RBRACE
      { mk_case_sn $2 $6 $8 $13 }
    | CASE anno_expr OF LBRACE NOTHING RARROW anno_expr RBRACE LBRACE JUST id_unknown RARROW anno_expr RBRACE
      { mk_case_sn $2 $11 $7 $13 }

    /* Error handling */
    | CASE anno_expr OF LBRACE JUST id_unknown RARROW anno_expr { case_error "nothing case" }
    | CASE anno_expr OF LBRACE NOTHING RARROW anno_expr { case_error "just case" }
    | CASE anno_expr OF error { case_error "expr" }
    | CASE error { case_error "predicate" }

letin :
    | LET LPAREN id_list RPAREN GETS anno_expr IN anno_expr   { mk_let $3 $6 $8 }
    | LET IDENTIFIER GETS anno_expr IN anno_expr              { mk_let [$2] $4 $6 }

    | LET LPAREN id_list RPAREN GETS anno_expr IN error   { print_error "Let body error" }
    | LET IDENTIFIER GETS anno_expr IN error              { print_error "Let body error" }
    | LET LPAREN id_list RPAREN GETS error           { print_error "Let binding target error" }
    | LET IDENTIFIER GETS error                      { print_error "Let binding target error" }
    | LET error                                      { print_error "Let binding error" }

bind :
    | BIND anno_expr AS IDENTIFIER IN anno_expr { mk_bind $2 $4 $6 }

    /* Error handling */
    | BIND anno_expr AS IDENTIFIER IN error { bind_error "expr" }
    | BIND anno_expr AS IDENTIFIER error { bind_error "missing 'in'" }
    | BIND anno_expr AS error { bind_error "id" }
    | BIND anno_expr error    { bind_error "missing of" }
    | BIND error         { bind_error "predicate" }

lambda :
     | BACKSLASH arg RARROW anno_expr { mkexpr (Lambda($2)) [$4] }
     /* Alternative syntax for indicating non-tuple output */

     /* Error handling */
     | BACKSLASH arg RARROW error { lambda_error "body" }
     | BACKSLASH error            { lambda_error "argument" }
;

tuple_index :
    | anno_expr PERIOD LBRACKET INTEGER RBRACKET { mkexpr (Subscript $4) [$1] }

access :
    | anno_expr LBRACKET tuple RBRACKET { mkexpr Slice [$1; $3] }
    | anno_expr LBRACE tuple RBRACE { mkexpr SliceFrontier [$1; $3] }
    | PEEK LPAREN anno_expr RPAREN { mkexpr Peek [$3] }
;

mutation :
    /* Inserts, deletes and sends use a vararg function syntax for their value/payload */
    | INSERT LPAREN variable COMMA tuple RPAREN { mkexpr Insert [mk_var $3; $5] }
    | UPSERT_WITH LPAREN variable COMMA tuple COMMA anno_expr COMMA anno_expr RPAREN { mkexpr UpsertWith [mk_var $3; $5; $7; $9] }

    | DELETE LPAREN variable COMMA tuple RPAREN { mkexpr Delete [mk_var $3; $5] }
    | DELETE_PREFIX LPAREN variable COMMA tuple RPAREN { mkexpr DeletePrefix [mk_var $3; $5] }

    /* Updates must explicitly specify their new/old value as a tuple */
    | UPDATE LPAREN variable COMMA anno_expr COMMA anno_expr RPAREN { mkexpr Update [mk_var $3; $5; $7] }
    | UPDATE_SUFFIX LPAREN variable COMMA anno_expr COMMA anno_expr RPAREN { mkexpr UpdateSuffix [mk_var $3; $5; $7] }

    | variable LARROW anno_expr { mkexpr Assign [mk_var $1; $3] }

    /* Error handling */
    | INSERT LPAREN anno_expr error { value_error 2 }
    | INSERT LPAREN error      { coll_error 1 }
    | UPDATE LPAREN anno_expr error { value_error 2 }
    | UPDATE LPAREN error      { coll_error 1 }
    | DELETE LPAREN anno_expr error { value_error 2 }
    | DELETE LPAREN error      { coll_error 1 }
    | anno_expr LARROW error        { assign_error "reference" }
;

transformers :
    | anno_expr CONCAT anno_expr                                    { mkexpr Combine [$1; $3] }
    | MAP LPAREN anno_expr COMMA anno_expr RPAREN                   { mkexpr Map [$3; $5] }
    | ITERATE LPAREN anno_expr COMMA anno_expr RPAREN               { mkexpr Iterate [$3; $5] }
    | FILTER LPAREN anno_expr COMMA anno_expr RPAREN                { mkexpr Filter [$3; $5] }
    | FLATTEN LPAREN anno_expr RPAREN                          { mkexpr Flatten [$3] }
    | AGGREGATE LPAREN anno_expr COMMA anno_expr COMMA anno_expr RPAREN  { mkexpr Aggregate [$3; $5; $7] }
    | AGGREGATEV LPAREN anno_expr COMMA anno_expr COMMA anno_expr RPAREN  { mkexpr AggregateV [$3; $5; $7] }
    | GROUPBYAGGREGATE LPAREN anno_expr COMMA anno_expr COMMA anno_expr COMMA anno_expr RPAREN {
        mkexpr GroupByAggregate [$3; $5; $7; $9]
    }
    | SORT LPAREN anno_expr COMMA anno_expr RPAREN { mkexpr Sort [$3; $5] }
    | SIZE LPAREN anno_expr RPAREN            { mkexpr Size [$3] }

    /* Error handling */
    | anno_expr CONCAT error { print_error("Expected expression for combine") }

    | MAP LPAREN anno_expr error { coll_error 2 }
    | MAP LPAREN error      { coll_lambda_error "map" 1 }
    | MAP error             { print_error("Invalid map syntax") }

    | ITERATE LPAREN anno_expr error { coll_error 2 }
    | ITERATE LPAREN error      { coll_lambda_error "iterate" 1 }
    | ITERATE error             { print_error("Invalid iterate syntax") }

    | FILTER LPAREN anno_expr error { coll_error 2 }
    | FILTER LPAREN error      { coll_lambda_error "filter" 1 }
    | FILTER error             { print_error("Invalid filterhsyntax") }

    | FLATTEN LPAREN error { print_error("Expected a nested collection") }

    | AGGREGATE LPAREN anno_expr COMMA anno_expr error { coll_error 3 }
    | AGGREGATE LPAREN anno_expr error            { value_error 2 }
    | AGGREGATE LPAREN error                 { coll_lambda_error "aggregate" 1 }
    | AGGREGATE error                        { print_error("Invalid fold syntax") }

    | GROUPBYAGGREGATE LPAREN anno_expr COMMA anno_expr COMMA anno_expr error { coll_error 4 }
    | GROUPBYAGGREGATE LPAREN anno_expr COMMA anno_expr error            { value_error 3 }
    | GROUPBYAGGREGATE LPAREN anno_expr error                       { coll_lambda_error "group-by aggregate" 2 }
    | GROUPBYAGGREGATE LPAREN error                            { coll_lambda_error "grouping" 1 }
    | GROUPBYAGGREGATE error                                   { print_error("Invalid groupby syntax") }
;

block :
    | DO LBRACE expr_seq RBRACE { mkexpr Block $3 }
;

/* Sequence primitives */
integer_list :
    | INTEGER                       { [$1] }
    | INTEGER COMMA integer_list    { $1::$3 }
;

identifier_list :
    | IDENTIFIER                       { [$1] }
    | IDENTIFIER COMMA identifier_list { $1::$3 }
;

identifier_stream :
    | IDENTIFIER                     {[$1]}
    | IDENTIFIER identifier_stream   { $1::$2 }


/* Testing */
program_test :
    | program EXPECTED named_expr_list     { ProgTest ($1, $3) }
    | program NETWORK EXPECTED named_expr_list { NetworkTest ($1, $4) }
    | program EXPECTED error               { print_error "invalid expected value list" }
    | program NETWORK EXPECTED error       { print_error "invalid expected value list" }
    | program error                        { print_error "no expected values specified for program test" }
;

expression_test_list :
    | anno_expr EXPECTED check_expr                       { [[], $1, $3] }
    | program anno_expr EXPECTED check_expr               { [$1, $2, $4] }
    | expression_test_list SEMICOLON expression_test_list { $1@$3 }
    | anno_expr EXPECTED error                  { print_error "invalid expected expression"}
;

expression_test :
    | expression_test_list                          { ExprTest $1 }

named_expr_list :
    | anno_expr GETS check_expr                          { [$1, $3] }
    | anno_expr GETS check_expr COMMA named_expr_list    { $5@[$1, $3] }
    | anno_expr GETS error { print_error "invalid check expression"}
;

check_expr :
    | IDENTIFIER COLON anno_expr          { InlineExpr($1, $3) }
;
<|MERGE_RESOLUTION|>--- conflicted
+++ resolved
@@ -410,11 +410,7 @@
       }
 
     /* Function application and let notation */
-<<<<<<< HEAD
-    | anno_expr LPAREN tuple RPAREN                      { mk_apply $1 $3 }
-=======
-    | expr LPAREN expr_list RPAREN                      { mk_apply $1 $3 }
->>>>>>> 146af2c9
+    | anno_expr LPAREN expr_list RPAREN                      { mk_apply $1 $3 }
 
     /* TODO: more error handling */
     | SEND LPAREN IDENTIFIER COMMA address COMMA error { print_error "Invalid send argument" }
