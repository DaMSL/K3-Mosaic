--- conflicted
+++ resolved
@@ -8,7 +8,6 @@
 module U = K3Util
 
 let out = open_out "debug"
-<<<<<<< HEAD
               (* ip,     role *)
 type peer_t = (address * id_t)
 
@@ -55,150 +54,6 @@
   [ decl_global me;          (* me *)
     decl_global @@ peers ps; (* peers *)
     decl_global @@ jobs ps ] (* jobs - not removed *)
-=======
-              (* ip,     role,         alias *)
-type peer_t = (address * id_t option * string option)
-
-let me_name = "me"
-let peers_name = "peers"
-let peers_num_name = "peers_num"
-
-(* me
- * --------------------------------------*)
-let me_code = mk_global_val me_name t_addr
-let me_var = mk_var me_name
-
-
-(* peers_num : t_int
- * ---------------------------------------
- * Dealing with number of elements in peers
- *)
-let peers_num_type = wrap_tset @: t_int
-
-let peers_num_code peer_lst_len =
-  mk_global_val_init peers_num_name peers_num_type @:
-  mk_singleton peers_num_type @: mk_cint peer_lst_len
-
-let peers_num_var = mk_var peers_num_name
-
-(* update peers_num when peers add or remove. *)
-let peers_num_update_code num_add =
-  let old_num_var = mk_var "old_num" in
-  mk_let ["old_num"] (mk_peek peers_num_var) @:
-  mk_block [
-    mk_delete peers_num_name old_num_var;
-    mk_insert peers_num_name @: mk_add (mk_cint num_add) old_num_var
-  ]
-
-let peers_num_incr_code = peers_num_update_code 1
-
-let peers_num_dec_code = peers_num_update_code (-1)
-
-
-(*
- * switches : [(idx:t_int, addr:t_addr)]
- * ---------------------------------------
- * Create a global set of addresses which conatins all the
- * address of switch node
- * *)
-let switches_id_type_idx_name = "idx"
-let switches_id_type_addr_name = "addr"
-let switches_id_type_idx = t_int
-let switches_id_type_addr = t_addr
-let switches_id_args = [switches_id_type_idx_name, switches_id_type_idx;
-                        switches_id_type_addr_name, switches_id_type_addr]
-let switches_name = "switches" (* global var *)
-let switches_var = mk_var switches_name
-let switches_type_raw =
-  [switches_id_type_idx; switches_id_type_addr]
-let switches_type = wrap_tset @: wrap_ttuple switches_type_raw
-
-let get_nodes_by_role peer_lst target_role =
-  let switch_role_name = Some target_role in
-  List.filter (fun (_,role,_) -> role = switch_role_name )
-              peer_lst
-
-let get_switches_lst peer_lst = get_nodes_by_role peer_lst "switch"
-
-let switches_code switches_lst =
-  mk_global_val_init switches_name switches_type @:
-  snd(
-    List.fold_left (fun (i,acc) (addr,_,_) ->
-      (i+1,
-       mk_combine
-          (mk_singleton switches_type @:
-            mk_tuple [mk_cint i; mk_caddress addr])
-          acc)
-      )
-    (0,(mk_empty switches_type))
-    switches_lst
-  )
-
-
-(*
-(* switch_idx : t_int_mut
- * ------------------------
- * For switch node. The index of a switch node.
- * Alough this can be access through switches_lst, this
- * variable make it easier to access*)
-
-let switch_idx_name = "switch_idx"
-let switch_idx_var = mk_var switch_idx_name
-let switch_idx_type = wrap_tset t_int_mut
-
-let switch_idx_code =
-  mk_global_val_init
-    switch_idx_name
-    switch_idx_type @:
-    mk_singleton switch_idx_type @: mk_cint (-1)
-
-let switch_idx_update_code new_idx = mk_update
-    switch_idx_var
-    (mk_peek switch_idx_var) @: mk_cint new_idx
-
-*)
-
-(*
- * peers
- * ---------------------------------------
- * peers is in a [(TAddress, Maybe String)] format, representing an address and
- * an alias (we don't care about role within k3 *)
-let peers_role_name = "_role_"
-let peers_id_type_addr_name = "addr"
-let peers_id_type_name_name = "name"
-let peers_id_type =
-  [peers_id_type_addr_name, t_addr;
-   peers_role_name, t_string;
-   peers_id_type_name_name, t_string]
-let peers_type = wrap_tset @: wrap_ttuple @: snd @: List.split peers_id_type
-let peers_ids = fst @: List.split peers_id_type
-let peers_empty = mk_global_val peers_name peers_type
-let rec peers_code = function
-  | [] -> failwith "peers_code: empty peer list!"
-  | ps -> mk_global_val_init peers_name peers_type @:
-    List.fold_right
-      (fun (addr, mrole, mname) acc ->
-        let name = match mname with
-        | None   -> mk_cstring ""
-        | Some s -> mk_cstring s
-        in let role = match mrole with
-        | None   -> mk_cstring ""
-        | Some s -> mk_cstring s
-        in
-        mk_combine
-          (mk_singleton peers_type @: mk_tuple [mk_caddress addr; role; name])
-          acc
-      )
-      ps
-      (mk_empty peers_type)
-
-(* create k3 globals for the address and peers *)
-let globals ps =
-  me_code:: (* me *)
-  (peers_num_code @: List.length ps)::                (* peers_num *)
-  (peers_code ps)::                                    (* peers *)
-  []
->>>>>>> 879c8d8e
 
 (* cross-reference foreign functions *)
 let add_foreign_fn nm =
@@ -208,7 +63,6 @@
   with Not_found -> failwith @@ "foreign function "^nm^" not found in stdlib"
 
 (* k3 stdlib *)
-<<<<<<< HEAD
 let stdlib = [
   add_foreign_fn "divf";
   add_foreign_fn "maxi";
@@ -219,26 +73,11 @@
   add_foreign_fn "substring";
   add_foreign_fn "print";
   add_foreign_fn "string_of_float";
+  add_foreign_fn "string_of_int";
   add_foreign_fn "date_part";
   add_foreign_fn "load_csv_bag";
   add_foreign_fn "now_int";
 ]
-=======
-let stdlib =
-  add_foreign_fn "divf"::
-  add_foreign_fn "maxi"::
-  add_foreign_fn "maxif"::
-  add_foreign_fn "reciprocali"::
-  add_foreign_fn "reciprocal"::
-  add_foreign_fn "regex_match_int"::
-  add_foreign_fn "substring"::
-  add_foreign_fn "print"::
-  add_foreign_fn "string_of_float"::
-  add_foreign_fn "string_of_int"::
-  add_foreign_fn "date_part"::
-  add_foreign_fn "load_csv_bag"::
-  []
->>>>>>> 879c8d8e
 
 let add_globals_k3 k3_globals ds = k3_globals@ds
 let add_globals peers ds = add_globals_k3 (globals peers @ stdlib) ds
