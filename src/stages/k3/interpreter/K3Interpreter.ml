open Util
open Tree

open K3.AST
open K3Util
open K3Helpers
open K3Printing
open K3Values
open K3Values.Value
open K3Typechecker
open K3Streams
open K3Consumption
open K3Runtime

module KP = K3Printing

(* Generic helpers *)

(* set to true to debug *)
let debug = ref false
let debug_env = ref false

type breakpoint_t = K3Runtime.breakpoint_t
let sp = Printf.sprintf

(* Prettified error handling *)
let int_erroru uuid ?extra fn_name s =
  let msg = fn_name^": "^s in
  let rs = "interpreter: "^msg in
  Log.log rs `Error;
  (match extra with
  | Some (address, env) ->
    Log.log (sp ">>>> Peer %s\n" @@ string_of_address address) `Error;
    Log.log (sp "%s\n" @@ string_of_env env) `Error
  | _ -> ());
  raise @@ RuntimeError(uuid, msg)

let int_error = int_erroru (-1)

(* Environment helpers *)

let lookup id (mutable_env, frame_env) =
  try
    VTemp(hd @@ IdMap.find id frame_env)
  with Not_found ->
    VDeclared(IdMap.find id mutable_env)

let env_modify id (env:env_t) f =
  try
    begin match IdMap.find id @@ snd env with
    | v::vs -> second (IdMap.add id @@ f v::vs) env
    | []    -> failwith "unexpected"
    end
    with Not_found -> (* look in globals *)
      try
        let rv = IdMap.find id @@ fst env in
        rv := f !rv;
        env
      with Not_found ->
        failwith @@ id^" not found in any environment"

(* Expression interpretation *)

let value_of_eval ev = match ev with VDeclared v_ref -> !v_ref | VTemp v -> v

let env_add i v env =
    try
      let vs = IdMap.find i env in
      IdMap.add i (v::vs) env
    with Not_found -> IdMap.add i [v] env

let env_remove i env =
  try match IdMap.find i env with
    | [v]   -> IdMap.remove i env
    | _::vs -> IdMap.add i vs env
    | []    -> failwith @@ "unexpectedly can't find id "^i^" in env"
  with Not_found -> env


(* Given an arg_t and a value_t, bind the values to their corresponding argument names. *)
let rec bind_args uuid arg v env =
  let error = int_erroru uuid "bind_args" in
  match arg, v with
  | AIgnored, _                 -> env
  | AVar(i, _), _               -> env_add i v env
  | AMaybe a', VOption(Some v') -> bind_args uuid a' v' env
  | AMaybe _,  VOption None     -> error "missing VOption value"
  | AMaybe _, _                 -> error "improper maybe value"
  | ATuple args, VTuple vs      -> list_fold2 (fun acc a v ->
                                     bind_args uuid a v acc) env args vs
  | ATuple _, _                 -> error "bad tuple value"

let rec unbind_args uuid arg env =
  match arg with
  | AIgnored    -> env
  | AVar(i, _)  -> env_remove i env
  | AMaybe a    -> unbind_args uuid a env
  | ATuple args -> List.fold_left (fun acc a ->
                     unbind_args uuid a acc) env args

let rec eval_fun uuid f =
  let error = int_erroru uuid "eval_fun" in
  match f with
    | VFunction(arg, closure, body) ->
        fun address sched_st (m_env, f_env) a ->
          let new_env = m_env, bind_args uuid arg a closure in
          let (m_env', _), result = eval_expr address sched_st new_env body in
          (m_env', f_env), result

    | VForeignFunction(arg, f) ->
        fun _ _ (m_env, f_env) a ->
          let new_env = m_env, (bind_args uuid arg a f_env) in
          begin try
            let (m_env', f_env'), result = f new_env in
            (m_env', unbind_args uuid arg f_env'), result
          with Failure x ->
            raise @@ RuntimeError(uuid, x^"\n"^string_of_env (m_env, f_env)) end

   | _ -> error "eval_fun: Non-function value"

and eval_expr (address:address) sched_st cenv texpr =
    let ((uuid, tag), _), children = decompose_tree texpr in
    let error = int_erroru uuid ~extra:(address, cenv) in
    let eval_fn = eval_fun uuid in

    let child_value env i =
      let renv, reval = eval_expr address sched_st env @@ List.nth children i
      in renv, value_of_eval reval
    in

    let child_values env =
      let renv, revals = threaded_eval address sched_st env children
      in renv, List.map value_of_eval revals
    in

    (* TODO: byte and string types for binary and comparison operations *)
    let eval_binop bool_op int_op float_op =
      let error = int_erroru uuid "eval_binop" in
      let fenv, vals = child_values cenv in fenv, VTemp(
        match vals with
        | [VBool b1;  VBool b2]  -> VBool(bool_op b1 b2)
        | [VInt i1;   VInt i2]   -> VInt(int_op i1 i2)
        | [VInt i1;   VFloat f2] -> VFloat(float_op (foi i1) f2)
        | [VFloat f1; VInt i2]   -> VFloat(float_op f1 (foi i2))
        | [VFloat f1; VFloat f2] -> VFloat(float_op f1 f2)
        | _ -> error "non-matching values"
        )
    in

    let eval_eq_op ~neq =
      let f = if neq then not else id_fn in
      match child_values cenv with
      | fenv, [l; r] -> fenv, VTemp(VBool(f @@ equal_values l r))
      | _ -> error "eval_eq_op" "bad input"
    in

    let eval_cmpop cmp_op =
      match child_values cenv with
        | fenv, [v1; v2] -> fenv, VTemp(VBool(compare_values cmp_op v1 v2))
        | _ -> error "eval_cmpop" "missing values"
    in

    let name = KP.string_of_tag_type tag in

    (* Start of evaluator *)
    let envout, valout = match tag with
    | Const c   -> cenv, VTemp(value_of_const c)
    | Var id    -> begin
        try cenv, lookup id cenv
        with Not_found -> error "Var" @@ "id "^id^" not found"
        end
    | Tuple     -> let fenv, vals = child_values cenv in
                   fenv, VTemp(VTuple vals)
    | Just      ->
      let renv, rval = child_value cenv 0
      in (renv, VTemp(VOption (Some rval)))

    | Nothing _ -> cenv, VTemp(VOption None)

    (* Collection constructors *)
    | Empty ct ->
        let ctype, _ = unwrap_tcol ct in
        cenv, VTemp(
            match ctype with
            | TSet           -> VSet(ISet.empty)
            | TBag           -> VBag(ValueBag.empty)
            | TList          -> VList(IList.empty)
            | TMap           -> VMap(ValueMap.empty)
            | TMultimap idxs -> VMultimap(ValueMMap.init idxs)
        )

    | Singleton ct ->
        let nenv, element = child_value cenv 0 in
        let ctype, _ = unwrap_tcol ct in
        cenv, VTemp(v_singleton error element ctype)

    | Combine ->
        begin match child_values cenv with
          | nenv, [left; right] -> nenv, VTemp(
            begin match left, right with
            | VList v1, VList v2         -> VList(IList.combine v1 v2)
            | VSet v1,  VSet v2          -> VSet(ISet.combine v1 v2)
            | VBag v1,  VBag v2          -> VBag(ValueBag.combine v1 v2)
            | VMap v1,  VMap v2          -> VMap(ValueMap.combine v1 v2)
            | VMultimap v1, VMultimap v2 -> VMultimap(ValueMMap.combine v1 v2)
            | _ -> error name "mismatching or non-collections"
            end)
          | _      -> error name "missing sub-components"
        end

    | Range c_t ->
      begin match child_values cenv with
        | renv, [start; stride; VInt steps] ->
          let init_fn i =
            let f = float_of_int in
            match start, stride with
            | VInt x,   VInt y   -> VInt(x + i * y)
            | VInt x,   VFloat y -> VFloat((f x) +. ((f i) *. y))
            | VFloat x, VInt y   -> VFloat(x +. ((f i) *. (f y)))
            | VFloat x, VFloat y -> VFloat(x +. ((f i) *. y))
            | _, _ -> error name "mismatching start and stride"
          in
          let l = Array.to_list (Array.init steps init_fn) in
          let reval = VTemp(match c_t with
            | TSet  -> VSet(ISet.of_list l)
            | TBag  -> VBag(ValueBag.of_list l)
            | TList -> VList(IList.of_list l)
            | TMap
            | TMultimap _ -> error name "cannot have map")
          in renv, reval
        | _ -> error name "invalid format"
      end

    (* Arithmetic and comparators *)
    | Add  -> eval_binop (||) (+) (+.)
    | Mult -> eval_binop (&&) ( * ) ( *. )

    | Neg ->
        let fenv, vals = child_values cenv in fenv, VTemp(
          match vals with
          | [VBool b]  -> VBool(not b)
          | [VInt i]   -> VInt(-i)
          | [VFloat f] -> VFloat(-. f)
          | _ -> error "Neg" "invalid value"
        )

    | Eq  -> eval_eq_op ~neq:false
    | Lt  -> eval_cmpop (<)
    | Neq -> eval_eq_op ~neq:true
    | Leq -> eval_cmpop (<=)

    (* Control flow *)
    | Lambda a ->
      let body = List.nth children 0
      in cenv, VTemp(VFunction(a, snd cenv, body))

    | Apply ->
        begin match child_values cenv with
          | aenv, [f; a] ->
            let renv, reval = (eval_fn f) address sched_st aenv a
            in renv, VTemp(value_of_eval reval)
          | _ -> error "Apply" "bad format"
        end

    | Block ->
        let fenv, vals = threaded_eval address sched_st cenv children
        in fenv, list_last vals

    | Iterate ->
        begin match child_values cenv with
          | nenv, [f;c] ->
              let f' = eval_fn f address sched_st in
              v_fold error (fun env x -> fst @@ f' env x) nenv c, VTemp VUnit
          | _ -> error name "bad format"
        end

    | IfThenElse ->
        let penv, pred = child_value cenv 0 in
        begin match pred with
        | VBool true  ->
            eval_expr address sched_st penv @@ List.nth children 1
        | VBool false ->
            eval_expr address sched_st penv @@ List.nth children 2
        | _ -> error name "non-boolean predicate"
        end

    | CaseOf x ->
        let penv, pred = child_value cenv 0 in
        begin match pred with
        | VOption(Some v) ->
            let penv = second (env_add x v) penv in
            let penv, v = eval_expr address sched_st penv @@
              List.nth children 1 in
            second (env_remove x) penv, v
        | VOption None    ->
            eval_expr address sched_st penv @@ List.nth children 2
        | _ -> error name "non-maybe predicate"
        end

    | BindAs x ->
        let penv, pred = child_value cenv 0 in
        begin match pred with
        | VIndirect rv ->
          let penv = second (env_add x !rv) penv in
          let penv, ret = eval_expr address sched_st penv @@ List.nth children 1
          in
          (* update bound value *)
          let v = value_of_eval @@ lookup x penv in
          rv := v;
          second (env_remove x) penv, ret
        | _ -> error name "non-indirect predicate"
        end

    | Let ids ->
        let env, bound = child_value cenv 0 in
        begin match ids, bound with
        | [id], _  ->
            let env = if id = "_" then env
                      else second (env_add id bound) env in
            eval_expr address sched_st env @@ List.nth children 1
        | _, VTuple vs ->
            let env = List.fold_left2 (fun acc_env id v ->
              if id = "_" then acc_env
              else second (env_add id v) acc_env)
              env ids vs
            in
            eval_expr address sched_st env @@ List.nth children 1
        | _ -> error name "bad let destruction"
        end

    (* Collection transformers *)

    (* Keeps the same type *)
    | Map ->
        begin match child_values cenv with
          | nenv, [f; col] ->
            let f' = eval_fn f address sched_st in
            let zero = v_empty error ~no_multimap:true col in
            let env, c' = v_fold error (fun (env, acc) x ->
              let env', y = f' env x in
              env', v_insert error (value_of_eval y) acc
            ) (nenv, zero) col
            in
            env, VTemp c'
          | _ -> error name "bad format"
        end

    | Filter ->
        begin match child_values cenv with
          | nenv, [p; col] ->
            let p' = eval_fn p address sched_st in
            let zero = v_empty error col in
            let env, c' = v_fold error (fun (env, acc) x ->
              let env', filter = p' env x in
              match value_of_eval filter with
              | VBool true  -> env', v_insert error x acc
              | VBool false -> env', acc
              | _           -> error name "non boolean predicate"
            ) (nenv, zero) col
            in
            env, VTemp c'
          | _ -> error name "bad format"
        end

    | Flatten ->
        let nenv, c = child_value cenv 0 in
        let zero = match v_peek error c with
          | Some m -> v_empty error m
          (* the container is empty, so we must use the types *)
          | _ -> let t = type_of_expr texpr in
                 let tcol, _ = unwrap_tcol t in
                 v_empty_of_t tcol
        in
        let new_col = v_fold error (fun acc x -> v_combine error x acc) zero c in
        nenv, VTemp new_col

    | Aggregate ->
        begin match child_values cenv with
          | nenv, [f; zero; col] ->
            let f' = eval_fn f address sched_st in
            let renv, rval = v_fold error (fun (env, acc) x ->
                let renv, reval = f' env (VTuple [acc; x]) in
                renv, value_of_eval reval
              )
              (nenv, zero)
              col
            in renv, VTemp rval
          | _ -> error "Aggregate" "bad format"
        end

    | GroupByAggregate ->
        begin match child_values cenv with
          | nenv, [g; f; zero; col] ->
            let g' = eval_fn g address sched_st in
            let f' = eval_fn f address sched_st in
            (* result type *)
            let empty = v_empty error ~no_multimap:true col in

            (* use hashtable for maximum performance *)
            let r_env = ref nenv in
            let h = Hashtbl.create 100 in
            v_iter error (fun x ->
                let env, key = second value_of_eval @@ g' !r_env x in
                (* common to both cases below *)
                let apply_and_update acc =
                  let env', acc' = f' env @@ VTuple[acc; x] in
                  Hashtbl.replace h key @@ value_of_eval acc';
                  r_env := env'
                in
                try
                  let acc = Hashtbl.find h key in
                  apply_and_update acc
                with Not_found ->
                  apply_and_update zero
              ) col;
            (* insert into result collection *)
            !r_env, VTemp(Hashtbl.fold (fun k v acc ->
                v_insert error (VTuple [k;v]) acc
              ) h empty)
          | _ -> error "GroupByAggregate" "bad format"
        end

    | Sort -> (* only applies to list *)
      begin match child_values cenv with
      | renv, [f; c] ->
        let env = ref renv in
        let f' = eval_fn f address sched_st in
        let sort_fn v1 v2 =
          (* Comparator application propagates an environment *)
          let nenv, r = f' !env (VTuple([v1; v2])) in
          env := nenv;
          match v1 = v2, value_of_eval r with
          | true, _             -> 0
          | false, VBool(true)  -> -1
          | false, VBool(false) -> 1
          | _, _ -> error "Sort" "non-boolean sort result"
        in
        !env, VTemp(v_sort error sort_fn c)
      | _ -> error name "bad values"
      end

    | Subscript i ->
      begin match child_values cenv with
<<<<<<< HEAD
      | renv, [VTuple l] -> renv, VTemp(at l @@ i+1)
=======
      | renv, [VTuple l] -> renv, VTemp(at l (i-1))
>>>>>>> 879c8d8e
      | _                -> error "Subscript" "bad tuple"
      end

    (* Collection accessors and modifiers *)
    | Slice ->
      begin match child_values cenv with
        | renv, [c; pat] -> renv, VTemp(v_slice error pat c)
        | _       -> error "Slice" "bad values"
      end

    | SliceIdx(idx, comp) ->
      begin match child_values cenv with
        | renv, [c; pat] -> renv, VTemp(v_slice_idx error idx comp pat c)
        | _       -> error "SliceIdx" "bad values"
      end

    | Peek ->
      let renv, c = child_value cenv 0 in
      (* a hack while peek still uses unsafe semantics *)
      renv, VTemp(VOption(v_peek error c))

    | Insert col_id ->
        let renv, v = child_value cenv 0 in
        (env_modify col_id renv @@ fun col -> v_insert error v col), VTemp VUnit

    | Update col_id ->
        begin match child_values cenv with
          | renv, [oldv; newv] ->
              (env_modify col_id renv @@
                fun col -> v_update error oldv newv col), VTemp VUnit
          | _ -> error "Update" "bad format"
        end

    | Delete col_id ->
        let renv, v = child_value cenv 0 in
        (env_modify col_id renv @@
          fun col -> v_delete error v col), VTemp VUnit

    (* Messaging *)
    | Send ->
      let renv, parts = child_values cenv in
      (* get the sender's address from global variable "me" *)
      begin match sched_st, parts with
        | Some s, [target;addr;arg] ->
            let e = expr_of_value uuid in
            (* log our send *)
            let send_code = K3Helpers.mk_send (e target) (e addr) (e arg) in
            let send_str = K3PrintSyntax.string_of_expr send_code in
            Log.log (send_str^"\n") ~name:"K3Interpreter.Msg" `Debug;

            (* check if we need to buffer our triggers for shuffling *)
            if K3Runtime.use_shuffle_tasks s then
              (* buffer trigger for later shuffle *)
              (buffer_trigger s target addr arg address;
              renv, VTemp VUnit)
            else
              (* create a new level on the queues *)
              (schedule_trigger s target addr arg;
              renv, VTemp VUnit)
        | None, _ -> error "Send" "missing scheduler"
        | _, _    -> error "Send" "bad values"
      end

    | Indirect -> let fenv, v = child_value cenv 0 in
      fenv, VTemp(VIndirect(ref v))

    | Assign x -> let fenv, v = child_value cenv 0 in
      env_modify x fenv @@ const v, VTemp VUnit

    in
    if !debug then Printf.printf "tag: %s, uuid: %d, val: %s\n" name uuid (string_of_value @@ value_of_eval valout);
    if !debug_env then Printf.printf "env: %s\n" (string_of_env ~skip_functions:true envout);
    envout, valout

and threaded_eval address sched_st ienv texprs =
    match texprs with
    | [] -> (ienv, [])
    | h :: t ->
        let nenv, nval = eval_expr address sched_st ienv h in
        let lenv, vals = threaded_eval address sched_st nenv t in
        (lenv, nval :: vals)

(* Declaration interpretation *)

(* Returns a default value for every type in the language *)
let rec default_value t = default_base_value t.typ

and default_collection_value ct et = v_empty_of_t ct

and default_base_value bt =
  let error = int_error "default_base_value" in
  match bt with
  | TTop | TUnknown     -> VUnknown
  | TUnit               -> VUnit
  | TBool               -> VBool false
  | TByte               -> error "bytes are not implemented"
  | TInt
  | TDate               -> VInt 0
  | TFloat              -> VFloat 0.0
  | TString             -> VString ""
  | TMaybe   vt         -> VOption None
  | TTuple   ft         -> VTuple (List.map default_value ft)
  | TCollection (ct,et) -> default_collection_value ct et
  | TIndirect vt        -> VIndirect(ref @@ default_base_value vt.typ)
  | TAddress            -> error "no default value for an address"
  | TTarget bt          -> error "no default value for a target"
  | TFunction _         -> error "no default value for a function"

(* Returns a foreign function evaluator *)
let dispatch_foreign id = K3StdLib.lookup_value id

(* Returns a trigger evaluator function to serve as a simulation
 * of the trigger *)
let prepare_trigger sched_st id arg local_decls body =
  fun address (m_env, f_env) args ->
    let default (id,t,_) = id, ref @@ default_value t in
    let new_vals = List.map default local_decls in
    let local_env = add_from_list m_env new_vals, f_env in
    let _, reval = (eval_fun (-1) @@ VFunction(arg, IdMap.empty, body)) address
                   (Some sched_st) local_env args in
    match value_of_eval reval with
      | VUnit -> ()
      | _ -> int_error "prepare_trigger" @@ "trigger "^id^" returns non-unit"

(* add code sinks to the trigger environment *)
let prepare_sinks sched_st env fp =
  List.fold_left
    (fun ((trig_env, (m_env, f_env)) as env) (fs,a) -> match fs with
    | Sink(Resource _) ->
      failwith "sink resource interpretation not supported"

    | Sink(Code(id, arg, locals, body)) ->
      IdMap.add id (prepare_trigger sched_st id arg locals body) trig_env, (m_env, f_env)

    | _ -> env
    ) env fp

(* Builds a trigger, global value and function environment (ie frames) *)
let env_of_program ?address sched_st k3_program =
  let me_addr = match address with
    | None   -> Constants.default_address
    | Some a -> a in
  let env_of_declaration ((trig_env, (m_env, f_env)) as env) (d,_) =
    match d with
    | K3.AST.Global (id, t, init_opt) ->
        let (rm_env, rf_env), init_val = match id, init_opt with
          | _, Some e ->
            let renv, reval = eval_expr me_addr (Some sched_st) (m_env, f_env) e
            in renv, value_of_eval reval

          (* substitute the proper address expression for 'me' *)
          | id, _ when id = K3Global.me_name ->
              let renv, reval = eval_expr me_addr (Some sched_st) (m_env, f_env) @@ mk_caddress me_addr
              in renv, value_of_eval reval

          | _, None -> (m_env, f_env), default_value t
        in
        trig_env, ((IdMap.add id (ref init_val) rm_env), rf_env)

    | Foreign (id,_) -> trig_env, (IdMap.add id (ref @@ dispatch_foreign id) m_env, f_env)

    | Flow fp -> prepare_sinks sched_st env fp

    | _ -> env
  in
  (* triggers, (variables, arg frames) *)
  let init_env = IdMap.empty, (IdMap.empty, IdMap.empty) in
  List.fold_left env_of_declaration init_env k3_program


(* Instruction interpretation *)

(* consume messages to a specific node *)
let consume_msgs ?(slice = max_int) sched_st env address =
  let log_node s = Log.log (sp "Node %s: %s\n" (string_of_address address) s) `Trace in
  log_node "consuming messages\n";
  let status = run_scheduler ~slice sched_st address env in
  status

(* consume sources ie. evaluate instructions *)
let consume_sources sched_st env address (res_env, d_env) (ri_env, instrs) =
  let log_node s = Log.log (sp "Node %s: %s\n" (string_of_address address) s) `Trace in
  match instrs with
  | []              -> NormalExec, (ri_env, [])
  | (Consume id)::t ->
    log_node @@ sp "consuming from event loop: %s\n" id;
    try let i = List.assoc id d_env in
        let r = run_dispatcher sched_st address res_env ri_env i in
        (*let status = run_scheduler sched_st address env in*)
        NormalExec, (r, t)
    with Not_found ->
      int_error "consume_sources" @@ "no event loop found for "^id

(* Program interpretation *)
let interpreter_event_loop role_opt k3_program =
  let error s =
    int_error "interpreter_event_loop" s in
 let roles, default_role = extended_roles_of_program k3_program in
  let get_role role fail_f = try List.assoc role roles with Not_found ->
    fail_f @@ "No role "^role^" found in k3 program"
  in match role_opt, default_role with
   | Some x, Some (_,y) -> get_role x (fun _ -> y)
   | Some x, None       -> get_role x error
   | None, Some (_,y)   -> y
   | None, None         -> error "No roles specified or found for K3 program"

(* returns address, (event_loop_t, environment) *)
let initialize_peer sched_st address role_opt k3_program =
  let prog_env = env_of_program sched_st k3_program ~address in
  initialize_scheduler sched_st address prog_env;
  address, (interpreter_event_loop role_opt k3_program, prog_env)

(* preserve the state of the interpreter *)
type interpreter_t = {
  scheduler : scheduler_state;
  (* metadata including remaining resources and instructions *)
  peer_meta : (address, resource_impl_env_t * instruction_t list) Hashtbl.t;
  peer_list : K3Global.peer_t list;
  envs : (address * (resource_env_t * dispatcher_env_t * program_env_t)) list;
}

type status_t = K3Runtime.status_t

let interpret_k3_program {scheduler; peer_meta; peer_list; envs} =
  (* Continue running until all peers have finished their instructions,
   * and all messages have been processed *)
  let rec loop (status:status_t) =
    if status = NormalExec then
      (* find and process every peer that has a message to process. This way we make sure we
       * don't inject new sources until all messages are processed *)
      let message_peers, status' =
        (* for global queueing, we don't loop. Instead, we run for only one
         * iteration, since each trigger needs a different environment *)
        if K3Runtime.use_global_queueing scheduler then
          if network_has_work scheduler then
            let addr = next_global_address scheduler in
            let _,_,prog_env = List.assoc addr envs in
            match consume_msgs ~slice:1 scheduler prog_env addr with
            | BreakPoint bp -> 1, BreakPoint bp
            | NormalExec    -> 1, status
          else 0, status
        else
          (* do one cycle over all the nodes *)
          List.fold_left (fun (count, stat) (addr,_,_) ->
            if node_has_work scheduler addr then
              let _,_,prog_env = List.assoc addr envs in
              match consume_msgs scheduler prog_env addr with
              | BreakPoint bp -> count + 1, BreakPoint bp
              | NormalExec    -> count + 1, stat
            else count, stat
          ) (0, status) peer_list
      in
      (*Printf.printf "msgs: %d\n" message_peers;*)
      if message_peers > 0  && not (K3Runtime.use_shuffle_tasks scheduler) then loop status'
      else
        (* now deal with sources *)
        let source_peers, (status':status_t) =
          Hashtbl.fold (fun addr (ri_env, insts) (count, stat) ->
            if insts <> [] then
              let res_env, de, env = List.assoc addr envs in
              let status, eval =
                consume_sources scheduler env addr (res_env, de) (ri_env, insts)
              in
              Hashtbl.replace peer_meta addr eval;
              match status with
              | BreakPoint bp -> count + 1, BreakPoint bp
              | NormalExec    -> count + 1, stat
            else count, stat
          ) peer_meta (0, status')
        in
        (*Printf.printf "sources: %d, msgs: %d\n" source_peers message_peers;*)
        if source_peers > 0 || message_peers > 0 then loop status'
        else status'
    else status
  in
  let (result:status_t) = loop NormalExec in
  let prog_state = List.map (fun (addr, (_,_,e)) -> addr, e) envs in
  (* We only print if we finished execution *)
  if result = NormalExec then
    (* Log program state *)
    List.iter (fun (addr, e) ->
      Log.log (sp ">>>> Peer %s\n" (string_of_address addr)) `Trace;
      Log.log (sp "%s\n" (string_of_program_env e)) `Trace;
    ) prog_state;
  result, prog_state

(* Initialize an interpreter given the parameters *)
let init_k3_interpreter ?shuffle_tasks
                        ?breakpoints
                        ?(queue_type=GlobalQ)
                        ~run_length
                        ~peers
                        ~load_path
                        typed_prog =
  let s = init_scheduler_state ?shuffle_tasks ?breakpoints ~queue_type ~run_length () in
  match peers with
  | []  -> failwith "interpret_k3_program: Peers list is empty!"
  | _   ->
      (* Initialize an environment for each peer *)
      K3StdLib.g_load_path := load_path;
      let peer_meta = Hashtbl.create @@ List.length peers in
      let envs = List.map (fun (addr, role_opt, _) ->
                 (* event_loop_t * program_env_t *)
          let _, ((res_env, d_env, instrs), prog_env) =
            initialize_peer s addr role_opt typed_prog
          in Hashtbl.replace peer_meta addr ([], instrs);
          addr, (res_env, d_env, prog_env)
        ) peers
      in
      {scheduler=s; peer_meta=peer_meta; peer_list=peers; envs=envs}
<|MERGE_RESOLUTION|>--- conflicted
+++ resolved
@@ -441,11 +441,7 @@
 
     | Subscript i ->
       begin match child_values cenv with
-<<<<<<< HEAD
-      | renv, [VTuple l] -> renv, VTemp(at l @@ i+1)
-=======
       | renv, [VTuple l] -> renv, VTemp(at l (i-1))
->>>>>>> 879c8d8e
       | _                -> error "Subscript" "bad tuple"
       end
 
