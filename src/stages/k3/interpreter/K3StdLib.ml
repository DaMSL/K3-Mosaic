--- conflicted
+++ resolved
@@ -333,16 +333,7 @@
     else if r_match r_float s then VFloat(fos s)
     else VString s) line
 
-<<<<<<< HEAD
-(* csv loading function *)
-let name = "load_csv_col"
-let args = ["file", t_string]
-let ret  = wrap_tbag t_top
-let err_fn s s' = failwith @@ "load_csv: "^s^" "^s'
-let fn e =
-=======
 let load_csv_fn err_fn args e =
->>>>>>> caa6b310
   let aoe = List.map (fun x -> arg_of_env (fst x) e) args in
   match aoe with
   | (VString f)::_ ->
@@ -361,18 +352,18 @@
   | _ -> invalid_arg name
 
 (* csv loading function *)
-let name = "load_csv_set"
+let csv_loader_name = "load_csv_col"
 let args = ["file", t_string]
-let ret  = wrap_tset t_top
+let ret  = wrap_tbag t_top
 let err_fn s s' = failwith @@ "load_csv: "^s^" "^s'
 let fn e = load_csv_fn err_fn args e
 let decl = wrap_tfunc (wrap_ttuple @@ snd_many args) ret
-let _ = Hashtbl.add func_table name (decl, wrap_args args, fn)
+let _ = Hashtbl.add func_table csv_loader_name (decl, wrap_args args, fn)
 
 (* csv loading function, with dummy witness type var *)
-let name = "load_csv_set2"
+let name = "load_csv_col2"
 let args = ["file", t_string; "emptyCol", wrap_tset t_top]
-let ret  = wrap_tset t_top
+let ret  = wrap_tbag t_top
 let err_fn s s' = failwith @@ name^": "^s^" "^s'
 let fn e = load_csv_fn err_fn args e
 let decl = wrap_tfunc (wrap_ttuple @@ snd_many args) ret
