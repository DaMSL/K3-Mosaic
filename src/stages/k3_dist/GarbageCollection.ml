--- conflicted
+++ resolved
@@ -104,7 +104,6 @@
   let gc_std ds =
     let fn_nm = "do_gc_"^ds.id
     in
-<<<<<<< HEAD
     mk_global_fn fn_nm [min_vid, t_vid] [] @@
       match ds.map_id with
       | Some _ ->
@@ -113,34 +112,26 @@
           (* local bind to prevent bind-in-bind *)
           let do_bind = mk_bind (mk_var ds.id) map_deref in
           (* get frontier *)
+          do_bind @@
+            mk_assign map_deref @@
           mk_let ["frontier"]
-            (do_bind @@
-              mk_slice_frontier (mk_var map_deref) @@ vid_and_unknowns' pat) @@
+            (mk_slice_frontier (mk_var map_deref) @@ vid_and_unknowns' pat) @@
             (* delete all prefixes in ds. min_vid comes from pattern *)
             mk_aggv
-              (mk_lambda3' ["_", t_unit] ["_", t_vid] (ds_e ds) @@
-                do_bind @@
+              (mk_lambda3' ["acc", ds.t] ["_", t_vid] (ds_e ds) @@
                 mk_block [
-                  mk_delete_prefix map_deref @@ fst_many pat;
-                  mk_cunit
-                ])
-              mk_cunit @@
+                  mk_delete_prefix "acc" @@ fst_many pat;
+                  mk_var "acc"]
+                )
+              (mk_var map_deref) @@
               mk_var "frontier"
       | None -> (* non-map ds *)
         (* look for any entry in the ds containing vid *)
         let vid = fst @@ List.find (r_match r_vid |- fst) (ds_e ds) in
-        let t' = unwrap_tind ds.t in
-        (* handle the possiblity of indirections *)
-        let do_bind, id =
-          if is_tind ds.t then
-            let unwrap = ds.id^"_unwrap" in
-            (fun x -> mk_bind (mk_var ds.id) unwrap x), unwrap
-          else id_fn, ds.id
-        in
+        let t' = ds.t in
         let temp = "temp" in
         (* delete any entry with a lower or matching vid *)
         mk_let [temp] (mk_empty t') @@
-        do_bind @@
         mk_block
           (* add < vid to temporary collection *)
           [mk_iter
@@ -148,57 +139,14 @@
                 mk_if (mk_lt (mk_var vid) @@ mk_var min_vid)
                   (mk_insert temp @@ ids_to_vars @@ fst_many (ds_e ds)) @@
                   mk_cunit) @@
-              mk_var id
+              mk_var ds.id
           ;
           (* delete values from ds *)
            mk_iter
             (mk_lambda' ["val", wrap_ttuple @@ snd_many (ds_e ds)] @@
-              mk_delete id [mk_var "val"]) @@
+              mk_delete ds.id [mk_var "val"]) @@
             mk_var temp
           ]
-=======
-    let temp = "temp" in
-    let fn_nm = "do_gc_"^ds.id in
-    (* delete any entry with a lower vid *)
-    mk_global_fn fn_nm [min_vid, t_vid] [] @@
-      do_bind @@ mk_assign id @@
-      (* if we're in a map ds, we need to get the frontier at min_vid *)
-      (match ds.map_id with
-        | Some map_id ->
-            mk_let ["frontier"]
-              (map_latest_vid_vals c (mk_var id) None map_id ~keep_vid:true ~vid_nm:min_vid)
-        | _ -> id_fn) @@
-        (* add < vid to temporary collection *)
-        mk_let [temp]
-          (mk_agg
-            (mk_assoc_lambda' ["acc", t'] ds.e @@
-              mk_block [
-                mk_if (mk_lt (mk_var vid) @@ mk_var min_vid)
-                  (mk_insert "acc" @@ ids_to_vars @@ fst_many ds.e) @@
-                  mk_cunit;
-                mk_var "acc"])
-            (mk_empty t') @@
-            mk_var id) @@
-        (* delete values from ds using values from temp *)
-        mk_let ["remainder"]
-          (mk_agg
-            (mk_assoc_lambda' ["acc", t'] ["val", wrap_ttuple @@ snd_many ds.e] @@
-              mk_block [
-                mk_delete "acc" [mk_var "val"];
-                mk_var "acc"])
-            (mk_var id) @@
-            mk_var temp) @@
-        (* if this is a global map, insert back the frontier *)
-        if ds.map_id <> None then
-          mk_agg
-            (mk_assoc_lambda' ["acc", t'] ["val", wrap_ttuple @@ snd_many ds.e] @@
-              mk_block [
-                mk_insert "acc" [mk_var "val"];
-                mk_var "acc"])
-            (mk_var "remainder") @@
-            mk_var "frontier"
-        else mk_var "remainder"
->>>>>>> 77e2a976
   in
   List.map gc_std @@ ds_to_gc c
 
