--- conflicted
+++ resolved
@@ -164,14 +164,9 @@
   mk_code_sink' do_gc_nm [min_vid, t_vid] [] @@
     mk_block @@
       (* (mk_apply' "print_env" mk_cunit) :: (* debug *) *)
-<<<<<<< HEAD
       (mk_apply' "print" [mk_cstring "Starting GC"]) ::
-      (List.map (fun ds -> mk_apply' ("do_gc_"^ds.id) [mk_var min_vid]) @@ ds_to_gc c)
-=======
-      (mk_apply' "print" @@ mk_cstring "Starting GC") ::
       (List.map (fun ds -> mk_apply' ("do_gc_"^ds.id) @@ mk_tuple [mk_var min_vid]) @@ ds_to_gc c) @
       [D.mk_send_master ms_gc_done_barrier_nm]
->>>>>>> 1b9b7898
 
 (* master switch trigger to receive and add to the max vid map *)
 let ms_rcv_gc_vid_nm = "ms_rcv_gc_vid"
