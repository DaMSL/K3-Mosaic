(* Functions that take K3 code and generate distributed K3 code *)

(*
 * Protocol Description:
 * ---------------------
 * - Every put packet from a switch to a node must be acked. However, this can be done
 *   asynchronously since it's only needed for GC. A GC initiation request from master
 *   leads to each node sending the latest processed vid to the switch that sent him said
 *   vid. This reduces bandwidth requirements greatly.
 * - For GC purposes, we must keep track of when a vid and its resulting correctives are done.
 *   Again, because it's only needed for GC, at master's GC initiation, all nodes send the nodes
 *   that sent them correctives numbers signifying how many nodes they passed on correctives to.
 *   When receiving said message, the originating node deducts one for every received message. The
 *   result should be 0 before we count this vid as having fully completed and being ready for GC.
 * - In termination mode, we do the acks for GC right away.
 *
 * - Isobatch mode:
 *  - we run the whole batch in reverse statement order to control dependencies and eliminate intra-batch dependencies
 *  - isobatch_map: stmt_id -> isobatch_id -> bag of stmts
 *   - This is how we maintain the connection between isobatch ids and vids
 *  - isobatch_helper: singleton array to move out of, to update the isobatch_map in the sw->nd trigger handler
 *)

open Util
open K3.AST
open K3Helpers
open K3Dist

module D = K3Dist
module G = K3Global
module M = ModifyAst
module U = K3Util
module GC = GarbageCollection
module T = K3Typechecker
module R = K3Route
module P = ProgInfo
module TS = Timestamp
module Proto = Protocol
module K3R = K3Route
module K3S = K3Shuffle
module K3N = K3NewPrint

let str_of_date_t t = match t.typ with
  | TDate -> {t with typ = TString}
  | x -> t

(**** global functions ****)

(* write to master log *)
let nd_log_master_write_nm = "nd_log_master_write"
let nd_log_master_write =
  let ds_idt = ds_e D.nd_log_master in
  let ds_ts  = snd_many ds_idt in
  let fn_idt = ["wstmt_id", t_stmt_id; "wvid", t_vid] in
  mk_global_fn nd_log_master_write_nm fn_idt [] @@
    mk_upsert_with D.nd_log_master.id [mk_var "wstmt_id"; mk_cunknown]
      (mk_lambda'' unit_arg @@ mk_tuple
         [mk_var "wstmt_id"; mk_singleton (wrap_tsortedset' [t_vid]) [mk_var "wvid"]])
      (mk_lambda' ["x", wrap_ttuple ds_ts] @@
         mk_insert_block "x" ~path:[2] [mk_var "wvid"])

(* log_write - save the trigger's arguments *)
let nd_log_write_for p trig_nm = "nd_log_write_"^trig_nm (* varies with bound *)
let nd_log_write c t =
  mk_global_fn ~wr_all:true (nd_log_write_for c.p t) (args_of_t_with_v c t) [] @@
  (* write bound to trigger_specific log *)
  mk_insert (D.nd_log_for_t t) [mk_var "vid"; mk_tuple @@ args_of_t_as_vars c t]

(* get bound args *)
let nd_log_get_bound_for trig_nm = "nd_log_get_bound_"^trig_nm
let nd_log_get_bound c t =
  (* create a pattern for selecting vid alone *)
  let pat = [mk_var "vid"; mk_cunknown] in
  mk_global_fn (nd_log_get_bound_for t)
    ["vid", t_vid]
    (arg_types_of_t c t) @@
    mk_snd @@ mk_peek_or_error "failed to find log" @@
      mk_slice' (D.nd_log_for_t t) pat

(* function to check to see if we should execute a do_complete *)
(* params: vid, stmt, count_to_change *)
let nd_complete_stmt_cntr_check_nm = "nd_complete_stmt_cntr_check"

let nd_check_stmt_cntr_do_delete = create_ds "nd_check_stmt_cntr_do_delete" @@ mut t_bool
let nd_check_stmt_cntr_ret = create_ds "nd_check_stmt_cntr_ret" @@ mut t_bool
let nd_check_stmt_cntr_init = create_ds "nd_check_stmt_cntr_init" @@ mut t_bool

let nd_check_stmt_cntr_index_nm = "nd_check_stmt_cntr_index"
let nd_check_stmt_cntr_index c =
  let add_to_count, new_count, has_data, new_modify =
    "add_to_count", "new_count", "has_data", "new_modify" in
  (* lmap -> stmts *)
  let h = Hashtbl.create 20 in
  List.iter (fun (s,m) ->
    hashtbl_replace h m @@ function None -> [s] | Some s' -> s::s') @@
    P.stmts_lhs_maps c.p;
  let lmap_stmts = list_of_hashtbl h in
  mk_global_fn nd_check_stmt_cntr_index_nm
    (["vid", t_vid; "stmt_id", t_int; add_to_count, t_int; has_data, t_bool])
    [t_bool] (* return whether we should send the do_complete *)
    @@ mk_block [

      (* set do_delete, ret, init to false *)
      mk_assign nd_check_stmt_cntr_do_delete.id @@ mk_cfalse;
      mk_assign nd_check_stmt_cntr_ret.id @@ mk_cfalse;
      mk_assign nd_check_stmt_cntr_init.id @@ mk_cfalse;

      mk_update_at_with nd_stmt_cntrs_id (mk_var "stmt_id") @@
        mk_lambda' nd_stmt_cntrs_e @@

          mk_upsert_with_block "nd_stmt_cntrs_inner" [mk_var "vid"; mk_cunknown]
            (mk_lambda' unit_arg @@ mk_block [
              mk_assign nd_check_stmt_cntr_init.id @@ mk_ctrue;
              mk_incr nd_stmt_cntr_size.id;
              mk_tuple [mk_var "vid";
                        mk_tuple [mk_var add_to_count; mk_var has_data]]]) @@

            mk_lambda' nd_stmt_cntrs_inner.e @@
              (* calculate the new modify state *)
              mk_let [new_modify] (mk_or (mk_var has_data) @@ mk_snd @@ mk_var "stmt_cntr_info") @@
              (* calculate new_count *)
              mk_let [new_count]
                (mk_add (mk_var add_to_count) @@ mk_fst @@ mk_var "stmt_cntr_info") @@
              mk_block [
                prof_property D.prof_tag_push_decr @@ ProfPushBarrier("vid", "stmt_id", new_count);
                (* if counter is 0 and no modify, we need to delete *)
                mk_if (mk_and (mk_eq (mk_var new_count) @@ mk_cint 0) @@
                        mk_not @@ mk_var new_modify)
                  (mk_assign nd_check_stmt_cntr_do_delete.id mk_ctrue)
                  mk_cunit;
                (* return whether the counter is 0 and we have some data *)
                mk_if (mk_and (mk_eq (mk_var new_count) @@ mk_cint 0) @@
                              mk_var new_modify)
                  (mk_block [
                    (* for profiling: mark push as done *)
                    prof_property D.prof_tag_push_done @@ ProfLatency("vid", "stmt_id");
                    mk_assign nd_check_stmt_cntr_ret.id mk_ctrue
                  ])
                  mk_cunit;
                (* update the counter *)
                mk_tuple [mk_var "vid"; mk_tuple [mk_var new_count; mk_var new_modify]]
              ]
      ;
      (* carry out delete if needed *)
      mk_if (mk_var nd_check_stmt_cntr_do_delete.id)
          (mk_apply' nd_complete_stmt_cntr_check_nm [mk_var "vid"; mk_var "stmt_id"])
          mk_cunit
      ;
      (* For no-corrective mode, add to per-map stmt cntrs *)
      mk_if (mk_and (mk_not @@ mk_var D.corrective_mode.id) @@
                    mk_var nd_check_stmt_cntr_init.id)
        (List.fold_left (fun acc (m, ss) ->
          let mk_check_s s = mk_eq (mk_var "stmt_id") @@ mk_cint s in
          (* if we have any of the stmts with a given lmap *)
          mk_if
            (list_fold_to_last
              (fun acc s -> mk_or (mk_check_s s) acc) mk_check_s ss)
            (* add to per-map stmt counters *)
            (mk_update_at_with nd_stmt_cntrs_per_map_id (mk_cint m) @@
              mk_lambda' nd_stmt_cntrs_per_map_e @@
                mk_insert_block "inner" [mk_var "vid"; mk_var "stmt_id"])
            acc)
          mk_cunit
          lmap_stmts)
        mk_cunit
      ;
      (* return value *)
      mk_var nd_check_stmt_cntr_ret.id
    ]

(* add_delta_to_buffer *)
(* adds the delta to all subsequent vids following in the buffer so that non
 * delta computations will be correct. Must be atomic ie. no other reads of the
 * wrong buffer value can happen.
 * This is the same procedure for both correctives and do_complete
 * it consists of 2 parts:
 * 1. Initialize the given vid using the delta values
 * 2. Add to all next vids *)
(* We have to get the poly,idx,offset triple and get the delta tuples out of that *)
(* NOTE: this function assumes the initial value is always 0.
 * If we need another value, it must be handled via message from
 * m3tok3 *)
(* @idx: number to differentiate index pattern types *)
let nd_add_delta_to_buf c map_id =
  let delta_tuples, lookup_value, update_value, corrective, target_map, tmap_deref =
    "delta_tuples", "lookup_value", "update_value", "corrective", "target_map", "target_map_d" in
  let map_delta = D.map_ds_of_id c map_id ~global:false ~suffix:"_d" ~vid:false in
  let map_real  = D.map_ds_of_id c map_id ~global:true in
  (* flat pattern to read ds *)
  let real_pat  = D.pat_of_ds map_real in
  let delta_pat = D.pat_of_ds map_delta in
  (* a pattern mapping real map with delta vars *)
  let real_delta_pat =
    pat_of_flat_e map_real ~has_vid:false ~add_vid:true @@ fst_many delta_pat in
  (* function version of real pat (uses an expression) *)
  let real_pat_f e = D.pat_of_ds ~expr:e map_real in
  let zero =
    let t_val = snd @@ get_val real_pat in
    match t_val.typ with
    | TInt   -> mk_cint 0
    | TFloat -> mk_cfloat 0.
    | _ -> failwith @@ "Unhandled type "^K3PrintSyntax.string_of_type t_val
  in
  let regular_read =
    mk_upsert_with_before "acc"
      (D.unknown_val real_delta_pat)
      (mk_lambda'' unit_arg @@ mk_tuple @@ drop_vid real_delta_pat) @@
        mk_lambda' (ds_e map_real) @@
        mk_tuple @@ drop_vid @@ new_val real_delta_pat @@
          mk_add (get_val real_delta_pat) @@ get_val' real_pat
  in
  mk_global_fn (D.nd_add_delta_to_buf_nm c map_id)
    (* corrective: whether this is a corrective delta *)
    ([target_map, wrap_tind map_real.t; corrective, t_bool; "vid", t_vid;
      delta_tuples, map_delta.t])
    [t_unit] @@
    mk_bind (mk_var target_map) tmap_deref @@
      mk_assign tmap_deref @@ U.add_property "Move" @@
        mk_agg
          (mk_lambda2' ["acc", map_real.t] (ds_e map_delta) @@
          (* add to future values for both correctives and regular updates *)
             mk_block [
                mk_update_suffix "acc" real_delta_pat @@
                  mk_lambda2' ["v", t_vid] (ds_e map_real) @@
                    mk_tuple @@
                      new_val (drop_vid' real_pat) @@
                        mk_add (get_val' real_pat) @@
                          get_val real_delta_pat
                ;
               (* this part is just for correctives:
                * We need to check if there's a value at the particular version id
                * If so, we must add the value directly *)
                mk_if
                  (mk_var corrective)
                  (* corrective case *)
                  (mk_let ["corr_do_update"; "val"]
                    (mk_case_sn
                      (mk_peek @@ mk_slice' "acc" @@
                        D.unknown_val real_delta_pat) "pval"
                      (mk_tuple [mk_ctrue; mk_var "pval"])
                      (mk_tuple [mk_cfalse; mk_tuple @@
                                  new_val (drop_vid real_delta_pat) zero]))
                    (mk_if (mk_var "corr_do_update")
                      (* then just update the value *)
                      (mk_update "acc"
                          [mk_var "val"] @@
                          D.new_val real_delta_pat @@
                            mk_add (get_val' @@ real_pat_f @@ mk_var "val") @@
                                    get_val' delta_pat)
                      (* in the else case, we need to still do a regular read because
                      * there may not have been an initial write due to empty lookups on rhs
                      * maps *)
                      regular_read)) @@
                  (* non-corrective so do regular read *)
                  regular_read
                ;
                mk_var "acc"])
      (mk_var tmap_deref) @@
    mk_var delta_tuples

(*
 * Return list of corrective statements we need to execute by checking
 * which statements were performed after time x that used a particular map
 * The only reason for this function is that we may have the same stmt
 * needing to execute with different vids
 *)
let nd_filter_corrective_list_nm = "nd_filter_corrective_list"
let nd_filter_corrective_list =
  let trig_stmt_list =
    let e = ["trig_id", t_trig_id; "t_stmt_id", t_stmt_id] in
    create_ds "trig_stmt_list" ~e @@ wrap_tbag' @@ snd_many e
  in
  mk_global_fn nd_filter_corrective_list_nm
  ["request_vid", t_vid; trig_stmt_list.id, trig_stmt_list.t]
  [nd_log_master.t] @@
  mk_equijoin
    (mk_var nd_log_master.id)
    (mk_var trig_stmt_list.id)
    (mk_lambda' nd_log_master.e @@ mk_var "stmt_id")
    (mk_lambda' trig_stmt_list.e @@ mk_var "t_stmt_id")
    (mk_lambda3' ["acc", nd_log_master.t] nd_log_master.e trig_stmt_list.e @@
     mk_let ["filtered_vids"]
       (mk_filter_gt (mk_var "vid_set") [mk_var "request_vid"]) @@
     mk_if (mk_eq (mk_size @@ mk_var "filtered_vids") @@ mk_cint 0)
       (* if the set is empty, don't add anything *)
       (mk_var "acc") @@
        mk_insert_block "acc" [mk_var "stmt_id"; mk_var "filtered_vids"]) @@
    mk_empty nd_log_master.t

(**** protocol code ****)


(*** for puts ***)

(* normal put data structure *)
let send_put_ip_map_id = "send_put_ip_map"
let send_put_ip_map_e = ["count", t_int]
let send_put_ip_map p =
  let init = mk_map (mk_lambda' unknown_arg @@ mk_cint 0) @@ mk_var D.my_peers.id in
  let e = send_put_ip_map_e in
  create_ds ~init ~e send_put_ip_map_id @@ wrap_tvector' @@ snd_many e

let send_put_bitmap =
  let init = mk_map (mk_lambda' unknown_arg mk_cfalse) @@ mk_var D.my_peers.id in
  create_ds ~init "send_put_bitmap" @@ t_bool_vector

let sw_send_puts_single_vid_nm t s = sp "sw_%s_%d_send_puts_single_vid" t s
let sw_send_puts_single_vid c t s =
  let rmap_lmaps = P.rhs_lhs_of_stmt c.p s in
  let lmap = P.lhs_map_of_stmt c.p s in
  let rmaps = P.rhs_maps_of_stmt c.p s in
  let t_args = args_of_t_as_vars_with_v c t in
  mk_global_fn (sw_send_puts_single_vid_nm t s) (args_of_t_with_v c t) [] @@
    if null rmap_lmaps then mk_cunit else
    (* send puts
    * count is generated by counting the number of messages going to a
    * specific IP *)
    mk_block @@

      (* clean the put globals *)
      [mk_iter_bitmap'
        (mk_insert_at send_put_ip_map_id (mk_var "ip") [mk_cint 0])
        send_put_bitmap.id ;
        (* clean bitmap *)
        mk_set_all send_put_bitmap.id [mk_cfalse]
      ] @
      (* optimized route - check if we can do special 1:1 optimized routing *)
      (if special_route_stmt c s then singleton @@
        (* we need to isolate each of the bound params separately *)
        let bound_params = insert_index_fst @@ bound_params_of_stmt c s in
        mk_let ["buckets"]
          (List.fold_left (fun acc_code (idx, (id, (m, m_idx))) ->
              mk_let ["bucket_"^soi idx]
                (R.get_dim_idx c.p m m_idx @@ mk_var id)
                acc_code)
            (* string the buckets together *)
            (mk_tuple @@ List.map (fun idx -> mk_var @@ "bucket_"^soi idx) @@
              fst_many bound_params)
            bound_params) @@
        (* lookup in the optimized route s *)
        mk_case_ns (mk_lookup' (R.route_opt_ds_nm s) [mk_var "buckets"; mk_cunknown]) "lkup"
          (mk_error "couldn't find buckets in optimized ds") @@
          mk_iter (mk_lambda' R.route_opt_inner.e @@
            mk_block [
              (* mark the put bitmap *)
              mk_insert_at send_put_bitmap.id (mk_var "node") [mk_ctrue];
              (* update the relevant stmt_cnt_list *)
              mk_update_at_with send_put_ip_map_id (mk_var "node") @@
                mk_lambda' send_put_ip_map_e @@
                  (* increment count *)
                  mk_add (mk_var "count") @@ mk_var "sender_count"
            ]) @@
            mk_snd @@ mk_var "lkup"

          (* normal 1:n conservative routing *)
        else
          List.map (fun rmap ->
            (* shuffle allows us to recreate the path the data will take from rhs to lhs *)
            let shuffle_fn = K3Shuffle.find_shuffle_nm c s rmap lmap in
            let shuffle_key, shuffle_empty_pat =
              P.key_pat_from_bound c.p c.route_indices s lmap in
            let shuffle_pat = P.get_shuffle_pat_idx c.p c.route_indices s lmap rmap in
            (* route allows us to know how many nodes send data from rhs to lhs *)
            let route_key, route_pat_idx = P.key_pat_from_bound c.p c.route_indices s rmap in
            (* we need the types for creating empty rhs tuples *)
            let rhs_map_types = P.map_types_with_v_for c.p rmap in
            let tuple_types = wrap_t_calc' rhs_map_types in
            mk_let ["sender_count"]
              (* count up the number of IPs received from route *)
              (R.route_lookup c rmap
                (mk_cint rmap::route_key)
                (mk_cint route_pat_idx) @@
                mk_agg_bitmap'
                  ["acc", t_int]
                  (mk_add (mk_var "acc") @@ mk_cint 1)
                  (mk_cint 0)
                  R.route_bitmap.id) @@
            mk_block [
              (* fill in shuffle globals *)
              mk_apply' shuffle_fn @@
                shuffle_key @ [mk_cint shuffle_pat; mk_cint shuffle_empty_pat; mk_empty tuple_types];
              (* loop over the shuffle bitmap *)
              mk_iter_bitmap'
                (mk_block [
                  (* mark the put bitmap *)
                  mk_insert_at send_put_bitmap.id (mk_var "ip") [mk_ctrue];
                  (* update the relevant stmt_cnt_list *)
                  mk_update_at_with send_put_ip_map_id (mk_var "ip") @@
                    mk_lambda' send_put_ip_map_e @@
                      (* increment count *)
                      mk_add (mk_var "count") @@ mk_var "sender_count"
                ])
                K3S.shuffle_bitmap.id
            ])
            rmaps) @
      (* iterate over the result bitmap and buffer *)
      [
        let rcv_put_nm = rcv_put_single_vid_name_of_t t s in
        mk_iter_bitmap'
           (mk_at_with' send_put_ip_map_id (mk_var "ip") @@
              mk_lambda' send_put_ip_map_e @@
                mk_block [
                  (* buffer the trig args if needed *)
                  buffer_trig_header_if_needed (mk_var "vid") t "ip" t_args;
                  (* property *)
                  mk_let ["stmt_id"] (mk_cint s) @@
                  prof_property D.prof_tag_send_put
                    @@ ProfSendPut("vid", "stmt_id", "ip", "count");
                  (* send rcv_put header *)
                  buffer_for_send rcv_put_nm "ip" [mk_var "count"];
                ])
         send_put_bitmap.id
      ]

(* vector of maps *)
let send_put_isobatch_inner2 = create_ds "inner2" t_bool_vector

(* vector of source ips *)
let send_put_isobatch_inner =
  let e = ["inner2", send_put_isobatch_inner2.t] in
  create_ds ~e "inner" @@ wrap_tvector @@ t_of_e e

(* dest ip -> source ip -> map vector, for a whole batch *)
let send_put_isobatch_map_id = "send_put_isobatch_map"
let send_put_isobatch_map_e = ["bitmap", t_bool_vector; "inner", send_put_isobatch_inner.t]
let send_put_isobatch_map c =
  let e = send_put_isobatch_map_e in
  let init =
    mk_map (mk_lambda' unknown_arg @@
      mk_tuple [
        mk_map (mk_lambda' unknown_arg @@ mk_cfalse) @@ mk_var D.my_peers.id;
        mk_map (mk_lambda' unknown_arg @@
            k3_container_of_list t_bool_vector @@
              List.map (const mk_cfalse) @@ 0::P.get_map_list c.p) @@
          mk_var D.my_peers.id
      ]) @@
      mk_var D.my_peers.id in
  create_ds ~init ~e "send_put_isobatch_map" @@ wrap_tvector @@ t_of_e e

let clear_send_put_isobatch_map_nm = "clear_send_put_isobatch_map"
let clear_send_put_isobatch_map =
  mk_global_fn clear_send_put_isobatch_map_nm [] [] @@
  mk_block [
    mk_iter_bitmap'
      (mk_update_at_with send_put_isobatch_map_id (mk_var "ip") @@
        mk_lambda' send_put_isobatch_map_e @@
          mk_let_block ["inner"]
            (mk_agg_bitmap' ~idx:"ip2" ["acc", send_put_isobatch_inner.t]
              (mk_update_at_with_block "acc" (mk_var "ip2") @@
                mk_lambda' send_put_isobatch_inner.e @@
                  mk_set_all_block "inner2" [mk_cfalse])
              (mk_var "inner")
              "bitmap") [
            mk_set_all "bitmap" [mk_cfalse];
            tup_of_e send_put_isobatch_map_e
          ])
      send_put_bitmap.id;
    mk_set_all send_put_bitmap.id [mk_cfalse];
  ]

let sw_send_stmt_bitmap =
  let init = mk_map (mk_lambda' unknown_arg @@ mk_cfalse) @@ mk_var D.my_peers.id in
  create_ds ~init "sw_send_stmt_ds" t_bool_vector

(* constraint: puts must be sent after all the statements, so that if the pushes are already done,
   the puts can execute (pull out the batches batch_id -> vid mapping) *)
let sw_send_puts_isobatch_nm t s = sp "sw_%s_%d_send_puts_isobatch" t s
let sw_send_puts_isobatch c t s =
  let rmap_lmaps = P.rhs_lhs_of_stmt c.p s in
  let lmap, rmaps = P.lhs_map_of_stmt c.p s, P.rhs_maps_of_stmt c.p s in
  let t_args = args_of_t_as_vars_with_v c t in
  mk_global_fn (sw_send_puts_isobatch_nm t s) (args_of_t_with_v c t) [] @@
    if null rmap_lmaps then mk_cunit else
    (* for isobatch, we need to track the exact ips sending to other ips *)
    mk_block @@
      [mk_set_all sw_send_stmt_bitmap.id [mk_cfalse]] @
      (* route allows us to know how many nodes send data from rhs to lhs *)
      List.map (fun rmap ->
        let route_key, route_pat_idx = P.key_pat_from_bound c.p c.route_indices s rmap in
        R.route_lookup c rmap
          (mk_cint rmap::route_key) (mk_cint route_pat_idx) @@
          (* common block
             for each destination, we mark up the sources *)
          (let update_and_send ip_src ip_dest =
             mk_block [
              mk_insert_at send_put_bitmap.id (mk_var ip_dest) [mk_ctrue];
              mk_update_at_with send_put_isobatch_map_id (mk_var ip_dest) @@
                mk_lambda' send_put_isobatch_map_e @@
                  mk_block [
                    mk_insert_at "bitmap" (mk_var ip_src) [mk_ctrue];
                    mk_update_at_with "inner" (mk_var ip_src) @@
                      mk_lambda' send_put_isobatch_inner.e @@
                        mk_insert_at_block "inner2" (mk_cint rmap) [mk_ctrue];
                    tup_of_e send_put_isobatch_map_e;
                  ];
              (* buffer the trig args if needed *)
              buffer_trig_header_if_needed (mk_var "vid") t ip_dest t_args;

              (* if we haven't sent this stmt, buffer it *)
              mk_if
                (mk_at' sw_send_stmt_bitmap.id @@ mk_var ip_dest)
                  mk_cunit @@
                  mk_block [
                    buffer_for_send (rcv_stmt_isobatch_name_of_t t s) ip_dest [];
                    (* mark this ip *)
                    mk_insert_at sw_send_stmt_bitmap.id (mk_var ip_dest) [mk_ctrue];
                  ]
             ]
          in

          (* optimized route - check if we can do special 1:1 optimized routing *)
          if special_route_stmt c s then
            (* we need to isolate each of the bound params separately *)
            let idx_rmaps = insert_index_snd ~first:1 @@ P.nonempty_rmaps_of_stmt c.p s in
            let m_idx_in_s = List.assoc rmap idx_rmaps in
            let bound_params = insert_index_fst @@ bound_params_of_stmt c s in
            let single_rmap = List.length idx_rmaps = 1 in
            let swallow_f f e = if single_rmap then e else f e in
            (* @idx is the number of bound param in the trigger
               @m_idx is the location of the variable in the map *)
            mk_let ["buckets"]
              (List.fold_left (fun acc_code (idx, (id, (m, m_idx))) ->
                  mk_let ["bucket_"^soi idx]
                    (R.get_dim_idx c.p m m_idx @@ mk_var id)
                    acc_code)
                (* string the buckets together *)
                (mk_tuple @@ List.map (fun idx -> mk_var @@ "bucket_"^soi idx) @@
                  fst_many bound_params)
                bound_params) @@
            (* iterate over sending nodes *)
            mk_iter_bitmap'
              (* lookup in the optimized route ds *)
              (mk_case_ns (mk_lookup' (R.route_opt_push_ds_nm s)
                         [mk_var "buckets"; mk_cunknown]) "lkup"
                (mk_error "couldn't find buckets in optimized ds") @@
                (* look for our entry in the ds *)
                mk_case_ns (mk_lookup (swallow_f (mk_subscript m_idx_in_s) @@
                                      mk_snd @@ mk_var "lkup")
                            [mk_var ip.id; mk_cunknown]) "lkup2"
                  (* do nothing if we're not in the ds *)
                  mk_cunit @@
                  (* otherwise add all dest ips to result bitmap *)
                  mk_iter_bitmap ~idx:ip2.id
                    (update_and_send ip.id ip2.id) @@
                    mk_snd @@ mk_var "lkup2")
              R.route_bitmap.id
           else
             (* shuffle allows us to recreate the path the data will take from rhs to lhs,
              * but it's only a 1:n relationship *)
              let shuffle_fn = K3Shuffle.find_shuffle_nm c s rmap lmap in
              let shuffle_key, shuffle_empty_pat =
                P.key_pat_from_bound c.p c.route_indices s lmap in
              let shuffle_pat = P.get_shuffle_pat_idx c.p c.route_indices s lmap rmap in
              (* we need the types for creating empty rhs tuples *)
              let rhs_map_types = P.map_types_with_v_for c.p rmap in
              let tuple_types = wrap_t_calc' rhs_map_types in
              mk_iter_bitmap'
                (mk_block [
                  (* fill in shuffle globals *)
                  mk_apply' shuffle_fn @@
                    shuffle_key @ [mk_cint shuffle_pat; mk_cint shuffle_empty_pat; mk_empty tuple_types];
                  (* loop over the shuffle bitmap and insert into the ds *)
                  mk_iter_bitmap' ~idx:"ip2"
                    (update_and_send "ip" "ip2")
                    K3S.shuffle_bitmap.id
                  ])
                  R.route_bitmap.id)
      ) rmaps

(* for fetches *)
let rcv_fetch_header_bitmap =
  let init = mk_map (mk_lambda' unknown_arg mk_cfalse) @@ mk_var D.my_peers.id in
  create_ds ~init "rcv_fetch_header_bitmap" @@ t_bool_vector

(* for isobatches, we need to create a batch_fetch message and make decisions at the batch level *)
let sw_send_rhs_fetches_nm t s = sp "sw_%s_%d_send_rhs_fetches" t s
let sw_send_rhs_fetches c t s =
  (* to do this in batched form, we iterate over the send_fetch bitmap and immediately buffer
     the results. since we accumulate over many possible statements and don't do any
     inermediate materialization, we can't automatically
     know when to send the send_fetch header, and that comes from the bitmap *)
    let rmaps = P.rhs_maps_of_stmt c.p s in
    let t_args = args_of_t_as_vars_with_v c t in
    let sre = t = D.sys_init in

    mk_global_fn (sw_send_rhs_fetches_nm t s) (["is_isobatch", t_bool]@args_of_t_with_v c t) [] @@
    if null rmaps then mk_cunit else
      let m_tags = List.filter (fun (_, ti) -> str_suffix "_id" ti.tag && ti.tag_typ = Ds false) c.poly_tags in
      let rmap_tags = filter_map (fun (_, ti) ->
          let m = P.map_id_of_name c.p @@ str_drop_end (String.length "_id") ti.tag in
          if List.mem m rmaps then Some(m, ti.tag) else None) m_tags in
      mk_block @@
      [mk_set_all rcv_fetch_header_bitmap.id [mk_cfalse]] @
     (* fill in global data structure from route *)
      (List.map
        (fun (rmap, stag) ->
          let key, pat_idx = P.key_pat_from_bound c.p c.route_indices s rmap in
          R.route_lookup c rmap (mk_cint rmap::key) (mk_cint pat_idx) @@
          mk_iter_bitmap'
            (mk_block [
              prof_property D.prof_tag_fetch_route
                @@ ProfFetchRoute("vid",
                      K3N.string_of_expr (mk_cint s),
                      K3N.string_of_expr (mk_tuple @@ mk_cint rmap::key),
                      K3N.string_of_expr (mk_apply' (K3R.route_for ~bound:true c.p rmap) (mk_cint rmap::key)),
                      "ip");
              (* if we haven't sent to this ip yet, add a rcv_fetch header *)
                mk_if (mk_not @@ mk_at' rcv_fetch_header_bitmap.id @@ mk_var "ip")
                  (mk_block @@ [
                    (* mark the send_fetch_bitmap *)
                    mk_insert_at rcv_fetch_header_bitmap.id (mk_var "ip") [mk_ctrue];
                    (* buffer the trig args if needed *)
                    buffer_trig_header_if_needed (mk_var "vid") t "ip" t_args] @
                    (* in case we have system_ready, we'll always keep single_vid. Otherwise, we can disable it *)
                    (if sre then
                        [buffer_for_send (rcv_fetch_single_vid_name_of_t t s) "ip" []]
                      else
                        let test_isobatch e =
                          if not c.gen_single_vid then e
                          else
                            mk_if (mk_var "is_isobatch") e @@
                              buffer_for_send (rcv_fetch_single_vid_name_of_t t s) "ip" []
                        in
                        [test_isobatch @@
                           buffer_for_send (rcv_fetch_isobatch_name_of_t t s) "ip" []]
                    )
                  )
                  mk_cunit;
                (* buffer the map id *)
                buffer_for_send ~wr_bitmap:false stag "ip" []
            ])
            R.route_bitmap.id)
        rmap_tags)

let sw_send_rhs_completes_nm t s = sp "sw_%s_%d_send_rhs_completes" t s
let sw_send_rhs_completes c t s =
  let t_args = args_of_t_as_vars_with_v c t in
  let rmaps = P.rhs_maps_of_stmt c.p s in
  (* must be last in the trigger handler *)
  mk_global_fn (sw_send_rhs_completes_nm t s) (args_of_t_with_v c t) [] @@
    if rmaps <> [] then mk_cunit
    else
      let lmap = P.lhs_map_of_stmt c.p s in
      let do_complete_t = do_complete_name_of_t t s^"_trig" in
      let key, pat_idx = P.key_pat_from_bound c.p c.route_indices s lmap in
      mk_block [
        R.route_lookup c lmap
          (mk_cint lmap::key)
          (mk_cint pat_idx) @@
          mk_ignore @@ mk_iter_bitmap'
              (mk_block [
                buffer_trig_header_if_needed (mk_var "vid") t "ip" t_args;
                buffer_for_send do_complete_t "ip" []
              ])
            K3Route.route_bitmap.id
      ]


(* sending fetches is done from functions *)
(* each function takes a vid to plant in the arguments, which are in the trig buffers *)
let sw_send_fetch_single_vid_fn c t s =
  let args = args_of_t_with_v c t in
  let arg_vars = ids_to_vars @@ fst_many args in
  let has_rhs = P.rhs_maps_of_stmt c.p s <> [] in
  mk_global_fn
    (send_fetch_single_vid_name_of_t t s) (args_of_t_with_v c t) [] @@
    if has_rhs then
      mk_block [
        mk_apply' (sw_send_rhs_fetches_nm t s) @@ mk_cfalse::arg_vars;
        mk_apply' (sw_send_puts_single_vid_nm t s) arg_vars
      ]
    else
       mk_apply' (sw_send_rhs_completes_nm t s) arg_vars

let sw_send_fetch_isobatch_next_vid = create_ds "sw_send_fetch_isobatch_next_vid" @@ mut t_vid

(* loop over the statements of a trigger for all vids, working backwards from last
 * stmt to first *)
let sw_send_fetches_isobatch c t =
  let ss = List.rev @@ P.stmts_of_t c.p t in (* reverse to do last stmt first *)
  let drop_insert t = str_drop (String.length "insert_") t in
  let t_args = ("do_insert", t_bool)::args_of_t c t in
  let call_args = ids_to_vars @@ fst_many @@ args_of_t_with_v c t in
  mk_global_fn (send_fetches_isobatch_name_of_t t)
    ["batch_id", t_vid; "poly_queue", poly_queue.t]
    [t_vid]
  @@
  mk_let ["first_vid"] (next_vid @@ mk_var "batch_id") @@
  mk_block @@ List.flatten (List.map (fun s ->
    let has_rhs = P.rhs_maps_of_stmt c.p s <> [] in
    (if has_rhs then [mk_apply' clear_send_put_isobatch_map_nm []] else []) @
    [
      (* execute all statements *)
      mk_let ["next_vid"]
        (mk_poly_fold
          (mk_lambda4' ["vid", t_vid] p_tag p_idx p_off @@
            mk_block [
              mk_poly_at_with' (drop_insert t) @@
                mk_lambda' t_args @@
                  mk_block @@
                    (* true: is_isobatch *)
                    if has_rhs then
                      [ mk_set_all D.send_trig_header_bitmap.id [mk_cfalse];
                       mk_apply' (sw_send_rhs_fetches_nm t s) @@ mk_ctrue::call_args;
                       mk_apply' (sw_send_puts_isobatch_nm t s) call_args;
                      ] else
                      [ mk_set_all D.send_trig_header_bitmap.id [mk_cfalse];
                        mk_apply' (sw_send_rhs_completes_nm t s) call_args
                      ]
                  ;
              next_vid (mk_var "vid")
            ])
          (mk_var "first_vid") @@
          mk_var "poly_queue") @@
      mk_assign sw_send_fetch_isobatch_next_vid.id (mk_var "next_vid")
    ] @
    (* calculate counts, send puts for the batch based on the ds *)
    (if P.rhs_maps_of_stmt c.p s = [] then [] else singleton @@
      mk_iter_bitmap'
        (mk_let ["count"]
          (mk_at_with' send_put_isobatch_map_id (mk_var "ip") @@
            mk_lambda' send_put_isobatch_map_e @@
              mk_agg_bitmap' ~idx:"ip2" ["count", t_int]
                (mk_at_with' "inner" (mk_var "ip2") @@
                  mk_lambda' send_put_isobatch_inner.e @@
                    mk_agg_bitmap' ~idx:map_ctr.id ["count2", t_int]
                      (mk_add (mk_var "count2") @@ mk_cint 1)
                      (mk_var "count")
                      "inner2")
                (mk_cint 0)
                "bitmap") @@
          buffer_for_send (rcv_put_isobatch_name_of_t t s) "ip" [mk_var "count"])
        send_put_bitmap.id)
  ) ss) @
  (* return next vid *)
  [mk_var sw_send_fetch_isobatch_next_vid.id]


(* indexed by ip *)
let send_push_cntrs =
  let e = ["count2", t_int; "has_data2", t_bool] in
  let init = mk_map (mk_lambda' unknown_arg @@ mk_tuple [mk_cint 0; mk_cfalse]) @@
    mk_var D.my_peers.id in
  create_ds ~e ~init "send_push_cntrs" @@ wrap_tvector @@ t_of_e e

let send_push_bitmap =
  let init = mk_map (mk_lambda' unknown_arg mk_cfalse) @@ mk_var D.my_peers.id in
  create_ds ~init "send_push_bitmap" @@ t_bool_vector

let clear_send_push_ds_nm = "clear_send_push_ds"
let clear_send_push_ds =
  mk_global_fn clear_send_push_ds_nm [] [] @@
  mk_block [
    (* clear the data structures *)
    mk_iter_bitmap'
      (mk_update_at_with send_push_cntrs.id (mk_var "ip") @@
        mk_lambda' send_push_cntrs.e @@ mk_tuple [mk_cint 0; mk_cfalse])
      send_push_bitmap.id;
    mk_set_all send_push_bitmap.id [mk_cfalse];
  ]

(* trigger_rcv_fetch
 * -----------------------------------------
 * Receive a fetch at a node.
 * Reuses switch-side computation of which maps this node should read.
 * This could be done entirely at the node, but would repeat work done
 * at the switch anyway.
 * The assumption is that the "stmts_and_map_id" data is not large.
 * We have this as a multiplexer to the different fetch functions, because we
 * need to record only one trigger in the log, and because it reduces messages
 * between nodes.
 *)
let nd_rcv_fetch_single_vid_trig c t s =
  let fn_name = rcv_fetch_single_vid_name_of_t t s in
  let trig_id = P.trigger_id_for_name c.p t in
  let rmaps = P.rhs_maps_of_stmt c.p s in
  let rmap_rng = create_range ~first:1 @@ List.length @@ rmaps in
  (* filter to get only the map tags *)
  let m_tags = List.filter (fun (_,ti) -> str_suffix "_id" ti.tag && ti.tag_typ = Ds false) c.poly_tags in
  let s_ms = P.stmt_map_ids c.p in
  let rmap_tags = filter_map (fun (itag, ti) ->
      let m = P.map_id_of_name c.p @@ str_drop_end (String.length "_id") ti.tag in
      if not @@ List.mem m rmaps then None else
      let s_m = fst @@ List.find (fun (_,(s2,m2)) -> s2 = s && m2 = m) s_ms in
      Some(m, s_m, itag, ti.tag)) m_tags
  in
  mk_global_fn fn_name
    (poly_args @ D.nd_rcv_fetch_args c t) (* stmt_map_ids are an inner ds *)
    [t_int; t_int] @@
    (* skip over the function tag *)
    mk_poly_skip_block fn_name [

      (* TODO: remove duplication. for profiling: mark the rcv fetch here *)
      prof_property prof_tag_rcv_fetch @@ ProfLatency("vid", soi trig_id);

      mk_apply' clear_send_push_ds_nm [];

      (* iterate over the buffered map_id data *)
      mk_let ["idx"; "offset"]
        (mk_poly_iter' @@
          mk_lambda3' p_tag p_idx p_off @@
            (* translate tag to map_id, and skip this tag *)
            mk_let ["map_id"; "stmt_map_id"; "idx"; "offset"]
              (List.fold_left (fun acc_code (m, s_m, itag, stag) ->
                  mk_if_eq (mk_var "tag") (mk_cint itag)
                    (mk_poly_skip_block stag
                       [mk_tuple [mk_cint m; mk_cint s_m; mk_var "idx"; mk_var "offset"]])
                    acc_code)
                  (mk_tuple [mk_cint @@ -1; mk_cint @@ -1; mk_var "idx"; mk_var "offset"])
                  rmap_tags) @@
            mk_if_eq (mk_var "map_id") (mk_cint (-1))
              (mk_tuple [mk_var "idx"; mk_var "offset"]) @@
              mk_block [
                mk_if
                  (mk_or
                    (* check if we're in corrective mode *)
                    (mk_var D.corrective_mode.id) @@
                    (* or if the minimum entry in the per_map_stmt_cntrs has a >= vid
                    * (we can read at the same vid since we read an earlier value *)
                    mk_lt (mk_var "vid") @@
                      mk_at_with' nd_stmt_cntrs_per_map_id (mk_var "map_id") @@
                        mk_lambda' nd_stmt_cntrs_per_map_e @@
                          mk_min_with (mk_var "inner")
                            (* if empty, return max *)
                            (mk_lambda'' unit_arg @@ mk_var g_max_vid.id) @@
                            mk_lambda' nd_stmt_cntrs_per_map_inner.e @@ mk_var "vid")
                  (* then send the push right now *)
                  (mk_block [
                    mk_apply' nd_log_master_write_nm @@ [mk_cint s; mk_var "vid"];
                    (* apply all the per-map pushes *)
                      List.fold_right
                        (fun m acc_code2 ->
                          mk_if_eq (mk_var "map_id") (mk_cint m)
                            (mk_apply' (send_push_name_of_t c t s m) @@
                              (* @buffered: don't force a t header *)
                              mk_cfalse::args_of_t_as_vars_with_v c t)
                          acc_code2)
                        rmaps
                        (mk_error "nd_rcv_fetch: invalid map id")
                    ]) @@
                  (* else, buffer the push *)
                  mk_update_at_with nd_fetch_buffer_id (mk_var "map_id") @@
                    mk_lambda' nd_fetch_buffer_e @@
                      mk_upsert_with_block "inner" [mk_var "vid"; mk_cunknown]
                        (mk_lambda'' unit_arg @@ mk_tuple
                          [mk_var "vid"; mk_singleton nd_fetch_buffer_inner2.t [mk_var "stmt_map_id"]]) @@
                        mk_lambda' nd_fetch_buffer_inner.e @@
                          mk_block [
                            mk_insert "stmt_map_ids" [mk_var "stmt_map_id"];
                            tup_of_e nd_fetch_buffer_inner.e
                          ]
                ;
                mk_tuple [mk_var "idx"; mk_var "offset"]
            ]) @@

      mk_block [
        (* send the stmt cnts we built up in send_pushes *)
        mk_iter_bitmap'
          (mk_at_with' send_push_cntrs.id (mk_var "ip") @@
          mk_lambda' send_push_cntrs.e @@
            mk_block [
              buffer_trig_header_if_needed ~need_args:false (mk_var "vid") t "ip" [mk_var "vid"];
              (* convert counts to messages *)
              List.fold_left (fun acc_code n ->
                  let rcv_push_nm = rcv_push_name_of_t t s in
                  mk_if_eq (mk_var "count2") (mk_cint n)
                    (mk_if (mk_var "has_data2")
                      (buffer_for_send ~wr_bitmap:false (rcv_push_nm^"_"^soi n) "ip" []) @@
                       buffer_for_send ~wr_bitmap:false (rcv_push_nm^"_"^soi n^"_no_data") "ip" [])
                    acc_code)
                  (mk_error "oops") @@
                  rmap_rng
              ]) @@
          send_push_bitmap.id
        ;
        (* return the next idx, offset *)
        mk_tuple [mk_var "idx"; mk_var "offset"]
      ]
    ]

(* indexed by map_id *)
let send_push_isobatch_inner = create_ds "inner" t_bool_vector

(* dest_ip -> stmt_map_id -> bool *)
let send_push_isobatch_map_id = "send_push_isobatch_map"
let send_push_isobatch_map_e = ["inner", send_push_isobatch_inner.t]
let send_push_isobatch_map c =
  let e = send_push_isobatch_map_e in
  let init =
    mk_map (mk_lambda' unknown_arg @@ k3_container_of_list t_bool_vector @@
          List.map (const mk_cfalse) @@ fst_many @@ P.stmt_map_ids c.p) @@
    mk_var D.my_peers.id in
  create_ds ~e ~init send_push_isobatch_map_id @@ wrap_tvector @@ t_of_e e

let send_push_isobatch_bitmap =
  let init = mk_map (mk_lambda' unknown_arg mk_cfalse) @@ mk_var D.my_peers.id in
  create_ds ~init "send_push_isobatch_bitmap" @@ t_bool_vector

let clear_send_push_isobatch_ds_nm = "clear_send_push_isobatch_ds"
let clear_send_push_isobatch_ds =
  mk_global_fn clear_send_push_isobatch_ds_nm [] [] @@
  mk_block [
    (* clear the data structures *)
    mk_iter_bitmap'
      (mk_update_at_with send_push_isobatch_map_id (mk_var ip.id) @@
        mk_lambda' send_push_isobatch_map_e @@
          mk_set_all_block "inner" [mk_cfalse])
      send_push_isobatch_bitmap.id;
    mk_set_all send_push_isobatch_bitmap.id [mk_cfalse];
  ]


(* trigger_rcv_fetch_isobatch
 * -----------------------------------------
 * Receive a fetch at a node.
 * Reuses switch-side computation of which maps this node should read.
 * This could be done entirely at the node, but would repeat work done
 * at the switch anyway.
 * The assumption is that the "stmts_and_map_id" data is not large.
 * We have this as a multiplexer to the different fetch functions, because we
 * need to record only one trigger in the log, and because it reduces messages
 * between nodes.
 *)

(* send the push *)
let nd_rcv_fetch_isobatch_do_push_nm t s = sp "nd_%s_%d_rcv_fetch_isobatch_do_push" t s
let nd_rcv_fetch_isobatch_do_push c t s =
  let args = args_of_t_with_v c t in
  let rmaps = P.rhs_maps_of_stmt c.p s in
  mk_global_fn (nd_rcv_fetch_isobatch_do_push_nm t s)
    (["map_id", t_map_id]@args) [] @@
  mk_block [
    (* TODO: check if this is ok *)
    mk_apply' nd_log_master_write_nm @@ [mk_cint s; mk_var "vid"];
    (* apply all the per-map pushes *)
    List.fold_right
      (fun m acc_code2 ->
        mk_if_eq (mk_var "map_id") (mk_cint m)
          (mk_apply' (send_push_isobatch_name_of_t c t s m) @@
            (* @buffered: don't force a t header *)
            mk_cfalse::args_of_t_as_vars_with_v c t)
        acc_code2)
      rmaps
      (mk_error "nd_rcv_fetch: invalid map id")
    ]

(* buffer the isobatch push into the temporary helper ds. This is to prevent repeated hashtable access *)
let nd_rcv_fetch_isobatch_buffer_push_nm = "nd_rcv_fetch_isobatch_buffer_push"
let nd_rcv_fetch_isobatch_buffer_push =
  mk_global_fn nd_rcv_fetch_isobatch_buffer_push_nm
    ["vid", t_vid; "stmt_map_id", t_int] [] @@
    mk_block [
      mk_update_at_with isobatch_buffered_fetch_helper_id
        (mk_var "stmt_map_id") @@
        mk_lambda' isobatch_buffered_fetch_helper_e @@
          mk_insert_block "inner2" [mk_var "vid"]
    ]

(* whether we have an isobatch decision on push/buffer *)
(* stmt_map_id -> bool *)
let rcv_fetch_isobatch_bitmap_id = "rcv_fetch_isobatch_bitmap"
let rcv_fetch_isobatch_bitmap c =
  let init = k3_container_of_list t_bool_vector @@
    List.map (const mk_cfalse) @@ fst_many @@ P.stmt_map_ids c.p in
  create_ds ~init rcv_fetch_isobatch_bitmap_id t_bool_vector

(* the actual decision on buffer=true/push=false *)
let rcv_fetch_isobatch_decision_bitmap_id = "rcv_fetch_isobatch_decision"
let rcv_fetch_isobatch_decision_bitmap c =
  let init = k3_container_of_list t_bool_vector @@
    List.map (const mk_cfalse) @@ fst_many @@ P.stmt_map_ids c.p in
  create_ds ~init rcv_fetch_isobatch_decision_bitmap_id t_bool_vector

let clear_buffered_fetch_helper_nm = "clear_buffered_fetch_helper"
let clear_buffered_fetch_helper =
  mk_global_fn clear_buffered_fetch_helper_nm [] [] @@
  mk_block [
    mk_iter_bitmap' ~idx:stmt_ctr.id
      (mk_insert_at isobatch_buffered_fetch_helper_id (mk_var stmt_ctr.id)
          [mk_empty isobatch_map_inner2.t]) rcv_fetch_isobatch_decision_bitmap_id;
    mk_set_all rcv_fetch_isobatch_bitmap_id [mk_cfalse];
    mk_set_all rcv_fetch_isobatch_decision_bitmap_id [mk_cfalse];
  ]

(* If we need to buffer the fetches, the ones that apply to us as a node
 * are very specific and are routed from the send_fetch node. We need to
 * preserve the exact vids that are requested to be sent for this stmt_map
 * so that we can reproduce it when we can finally send the desired push.
 *)
let nd_rcv_fetch_isobatch_trig c t s =
  let fn_name = rcv_fetch_isobatch_name_of_t t s in
  let trig_id = P.trigger_id_for_name c.p t in
  let rmaps = P.rhs_maps_of_stmt c.p s in
  let m_tags = List.filter (fun (_,ti) -> str_suffix "_id" ti.tag && ti.tag_typ = Ds false) c.poly_tags in
  let s_ms = P.stmt_map_ids c.p in
  let rmap_tags = filter_map (fun (itag, ti) ->
      let m = P.map_id_of_name c.p @@ str_drop_end (String.length "_id") ti.tag in
      if not @@ List.mem m rmaps then None else
        let s_m = fst @@ List.find (fun (_,(s2,m2)) -> s2 = s && m2 = m) s_ms in
        Some(m, s_m, itag, ti.tag)) m_tags
  in
  let var_args = args_of_t_as_vars_with_v c t in
  mk_global_fn fn_name
    (poly_args @ ["batch_id", t_vid] @ D.nd_rcv_fetch_args c t) (* stmt_map_ids are an inner ds *)
    [t_int; t_int] @@
    (* skip over the function tag *)
    mk_poly_skip_block fn_name [

      (* TODO: remove duplication. for profiling: mark the rcv fetch here *)
      prof_property prof_tag_rcv_fetch @@ ProfLatency("vid", soi trig_id);

      (* iterate over the buffered map_id data *)
      mk_poly_iter' @@
        mk_lambda3' p_tag p_idx p_off @@
          (* translate tag to map_id, and skip this tag *)
        mk_let ["map_id"; "stmt_map_id"; "idx"; "offset"]
            (List.fold_left (fun acc_code (m, s_m, itag, stag) ->
                mk_if_eq (mk_var "tag") (mk_cint itag)
                  (mk_poly_skip_block stag
                     [mk_tuple [mk_cint m; mk_cint s_m; mk_var "idx"; mk_var "offset"]])
                  acc_code)
                (mk_tuple [mk_cint (-1); mk_cint (-1); mk_var "idx"; mk_var "offset"])
                rmap_tags) @@
          (* check for termination *)
          mk_if_eq (mk_var "map_id") (mk_cint (-1)) (mk_tuple [mk_var "idx"; mk_var "offset"]) @@
            mk_block [
              mk_if
                (mk_var D.corrective_mode.id)
                (* then send the push right now *)
                (mk_apply' (nd_rcv_fetch_isobatch_do_push_nm t s) @@ [mk_var "map_id"]@var_args) @@
                (* check if we have a decision already made for this map *)
                mk_let ["made_decision"]
                  (mk_at' rcv_fetch_isobatch_bitmap_id @@ mk_var "stmt_map_id") @@
                mk_if (mk_var "made_decision")
                  (mk_let ["do_buffer"]
                    (mk_at' rcv_fetch_isobatch_decision_bitmap_id @@ mk_var "stmt_map_id") @@
                  (* else - no decision has been made, so make one *)
                  mk_if (mk_var "do_buffer")
                    (* buffer the push *)
                    (mk_apply' (nd_rcv_fetch_isobatch_buffer_push_nm) [mk_var "vid"; mk_var "stmt_map_id"]) @@
                    (* send the push right now *)
                     mk_apply' (nd_rcv_fetch_isobatch_do_push_nm t s) @@ [mk_var "map_id"]@var_args) @@
                  (* we need to make a decision regarding this map *)
                  mk_let_block ["do_buffer"]
                    (* check if the minimum entry in the per_map_stmt_cntrs has a > vid
                      * we *CAN'T* read at the same vid since that's an inner batch conflict *)
                    (mk_gt (mk_var "batch_id") @@
                      mk_at_with' D.nd_stmt_cntrs_per_map_id (mk_var "map_id") @@
                        mk_lambda' nd_stmt_cntrs_per_map_e @@
                          mk_min_with (mk_var "inner")
                            (* if empty, return max *)
                            (mk_lambda'' unit_arg @@ mk_var g_max_vid.id) @@
                            mk_lambda' nd_stmt_cntrs_per_map_inner.e @@ mk_var "vid")
                  [
                    (* save the decision *)
                    mk_insert_at rcv_fetch_isobatch_bitmap_id (mk_var "stmt_map_id") [mk_ctrue];
                    mk_insert_at rcv_fetch_isobatch_decision_bitmap_id (mk_var "stmt_map_id") [mk_var "do_buffer"];
                    (* act on the decision and save into the helper *)
                    mk_if (mk_var "do_buffer")
                      (* write a buffer decision *)
                      (mk_block [
                        mk_update_at_with nd_fetch_buffer_id (mk_var "map_id") @@
                          mk_lambda' nd_fetch_buffer_e @@
                            mk_upsert_with_block "inner" [mk_var "batch_id"; mk_cunknown]
                              (mk_lambda'' unit_arg @@ mk_tuple
                                [mk_var "batch_id"; mk_singleton D.nd_fetch_buffer_inner2.t [mk_var "stmt_map_id"]]) @@
                              mk_lambda' nd_fetch_buffer_inner.e @@
                                mk_block [
                                  mk_insert "stmt_map_ids" [mk_var "stmt_map_id"];
                                  tup_of_e nd_fetch_buffer_inner.e
                                ];
                        (* buffer into temporary helper ds *)
                        mk_apply' (nd_rcv_fetch_isobatch_buffer_push_nm) [mk_var "vid"; mk_var "stmt_map_id"]
                      ])
                      (mk_apply' (nd_rcv_fetch_isobatch_do_push_nm t s) @@ [mk_var "map_id"]@var_args)
                  ];
                  mk_tuple [mk_var "idx"; mk_var "offset"]
            ]
    ]

(* Receive Put trigger
 * --------------------------------------- *
 * Update the statement counters with the received values
 * If the counter is 0, we need to call do_complete
 * - One of the triggers fed from the poly queue
 *)
let nd_rcv_put_single_vid_trig c t s =
  let fn_name = rcv_put_single_vid_name_of_t t s in
  mk_global_fn fn_name
    (D.nd_rcv_put_args c t) (* also pull inner ds *)
    [] @@ mk_block
    [
      mk_if
        (mk_apply' nd_check_stmt_cntr_index_nm @@
          (* false: no data is being sent *)
          [mk_var "vid"; mk_cint s; mk_var "count2"; mk_cfalse])
        (mk_apply'
          (do_complete_name_of_t t s) @@ mk_cfalse::args_of_t_as_vars_with_v c t) @@
        mk_cunit
    ]


(* Receive Put Isobatch trigger
 * --------------------------------------- *
 * Update the statement counters with the received values
 * If the counter is 0, we need to call do_complete
 * - One of the triggers fed from the poly queue
 *)
let nd_rcv_put_isobatch_trig c t s =
  let fn_name = rcv_put_isobatch_name_of_t t s in
  let args = D.args_of_t c t in
  mk_global_fn fn_name
    (D.nd_rcv_put_isobatch_args c t) (* also pull inner ds *)
    [] @@ mk_block
    [
      mk_if
        (mk_apply' nd_check_stmt_cntr_index_nm
          (* false: no data is being sent *)
          [mk_var "batch_id"; mk_cint s; mk_var "count2"; mk_cfalse])
        (mk_block [
          (* move stmt helper content to main ds first if needed
              (if the pushes arrived first) *)
          mk_if (mk_var isobatch_stmt_helper_has_content.id)
            (mk_apply' move_isobatch_stmt_helper_nm [mk_var "batch_id"])
            mk_cunit;

          mk_at_with' isobatch_vid_map_id (mk_cint s) @@
            mk_lambda' isobatch_vid_map_e @@
              mk_case_ns (mk_lookup' "inner" [mk_var "batch_id"; mk_cunknown]) "vids"
                (mk_error "missing batch id") @@
                (* iterate over all the vids in this batch and complete them *)
                mk_iter
                  (mk_lambda' ["vid", t_vid] @@
                    (if args <> [] then
                      mk_let (fst_many args)
                        (mk_apply' (nd_log_get_bound_for t) [mk_var "vid"])
                    else id_fn) @@
                      mk_apply' (do_complete_name_of_t t s) @@
                        mk_ctrue::args_of_t_as_vars_with_v c t) @@
                  mk_snd @@ mk_var "vids";
                  (* do stmt_cntr_check, exec_buffered_fetches for the batch *)
                  mk_apply' nd_complete_stmt_cntr_check_nm [mk_var "batch_id"; mk_cint s]
              ]) @@
          mk_cunit
    ]

(* receive isobatch stmt list *)
(* we buffer the vid/stmts in the helper ds *)
let nd_rcv_stmt_isobatch =
  mk_global_fn nd_rcv_stmt_isobatch_nm ["stmt_id", t_stmt_id; "vid", t_vid] [] @@
  mk_block [
      mk_assign isobatch_stmt_helper_has_content.id mk_ctrue;
      mk_insert_at isobatch_stmt_helper_bitmap_id (mk_var "stmt_id") [mk_ctrue];
      mk_update_at_with isobatch_stmt_helper_id (mk_var "stmt_id") @@
        mk_lambda' isobatch_stmt_helper_e @@
          mk_insert_block "inner2" [mk_var "vid"]
  ]

let nd_send_batch_push_bitmap =
  let init = mk_map (mk_lambda' unknown_arg mk_cfalse) @@ mk_var D.my_peers.id in
  create_ds ~init "nd_send_batch_push_bitmap" @@ t_bool_vector

(* Trigger_send_push_stmt_map
 * ----------------------------------------
 * Generated code to respond to fetches by sending a push message
 * Circumvents polymorphism.
 * Produces a list of triggers.
 * We're parametrized by stmt and map_id because we save repeating the
 * processing on the switch side to figure out which maps (in which stmts) we
 * have locally
 *)
let nd_send_push_stmt_map_trig c t s =
  List.map
    (fun (rmap, lmap) ->
      let rmap_nm = P.map_name_of c.p rmap in
      let rmap_deref = "rmap_d" in
      let buf_nm = P.buf_of_stmt_map_id c.p s rmap in
      let shuffle_fn = K3S.find_shuffle_nm c s rmap lmap in
      let shuffle_key, empty_pat_idx = P.key_pat_from_bound c.p c.route_indices s lmap in
      (* if we use optimized route, no need for conservative shuffling *)
      let empty_pat_idx = if special_route_stmt c s then -1 else empty_pat_idx in
      let shuffle_pat_idx = P.get_shuffle_pat_idx c.p c.route_indices s lmap rmap in
      let slice_key = P.slice_key_from_bound c.p s rmap in
      let map_delta = D.map_ds_of_id c rmap ~global:false in
      let map_real  = D.map_ds_of_id c rmap ~global:true in
      let map_pat = D.pat_of_ds map_real ~flatten:true ~expr:(mk_var "tuple") in
      let rcv_push_nm = rcv_push_name_of_t t s in
      (* for special routing *)
      let bound_params = insert_index_fst @@ bound_params_of_stmt c s in
      let idx_rmaps = insert_index_snd ~first:1 @@ P.nonempty_rmaps_of_stmt c.p s in
      let single_rmap = List.length idx_rmaps = 1 in
      let swallow_f f e = if single_rmap then e else f e in
      (* a pattern mapping real map with delta vars *)
      mk_global_fn
        (send_push_name_of_t c t s rmap)
        (("buffered", t_bool)::args_of_t_with_v c t) [] @@
        (* don't convert this to fold b/c we only read *)
        mk_bind (mk_var rmap_nm) rmap_deref @@
        mk_let ["tuples"]
            (* check if we can use a lookup *)
            (if D.is_lookup_pat (mk_tuple slice_key) then
              let slice_key =
                mk_var "vid"::[mk_tuple @@ list_drop_end 1 slice_key]@[mk_cunknown] in
              mk_peek_with_vid
                (mk_slice_lt (mk_var rmap_deref) slice_key)
                (mk_lambda'' unit_arg @@ mk_empty map_delta.t) @@
                mk_lambda'' ["vid", t_vid; "tuple", snd @@ unwrap_tcol @@ map_real.t] @@
                  mk_singleton map_delta.t @@ fst_many map_pat
              else
              (* we need the latest vid data that's less than the current vid *)
              D.map_latest_vid_vals c (mk_var rmap_deref)
                (some slice_key) rmap ~keep_vid:true) @@
        mk_block @@ [
          (* for profiling: mark this as a buffered push if needed *)
          mk_if (mk_var "buffered")
            (prof_property prof_tag_buffered_push @@ ProfLatency("vid", soi s)) mk_cunit;

          (* fill in the global shuffle data structures *)
          mk_apply' shuffle_fn @@
            shuffle_key@[mk_cint shuffle_pat_idx; mk_cint empty_pat_idx; mk_var "tuples"]] @

          (* for optimized route, we need to add the destination of the nodes
           * from the route_opt_push data structure to the shuffle bitmap
           * for sending empty messages *)
          (if special_route_stmt c s &&
            (* to handle empty key maps on the rhs *)
            List.mem_assoc rmap idx_rmaps then singleton @@
            mk_let ["buckets"]
              (List.fold_left (fun acc_code (idx, (id, (m, m_idx))) ->
                  mk_let ["bucket_"^soi idx]
                    (R.get_dim_idx c.p m m_idx @@ mk_var id)
                    acc_code)
                (* string the buckets together *)
                (mk_tuple @@ List.map (fun idx -> mk_var @@ "bucket_"^soi idx) @@
                  fst_many bound_params)
                bound_params) @@
            (* lookup in the optimized route ds *)
            let m_idx = List.assoc rmap idx_rmaps in
            mk_case_ns (mk_lookup' (R.route_opt_push_ds_nm s)
                         [mk_var "buckets"; mk_cunknown]) "lkup"
              (mk_error "couldn't find buckets in optimized ds") @@
              (* look for our entry in the ds *)
              mk_case_ns (mk_lookup (swallow_f (mk_subscript m_idx) @@
                                     mk_snd @@ mk_var "lkup")
                          [mk_var D.me_int.id; mk_cunknown]) "lkup2"
                (* do nothing if we're not in the ds *)
                mk_cunit @@
                (* otherwise add to shuffle bitmap for empty msgs *)
                mk_iter_bitmap
                  (mk_insert_at K3S.shuffle_bitmap.id (mk_var "ip") [mk_ctrue]) @@
                  (* index the particular tuple that matches our map *)
                  mk_snd @@ mk_var "lkup2"
          else []) @
          [
          (* for profiling, count the number of empty and full push messages *)
          mk_if (mk_var do_profiling.id)
            (mk_block [
              mk_assign D.prof_num_empty.id @@ mk_cint 0;
              mk_assign D.prof_num_full.id @@ mk_cint 0;
              mk_iter_bitmap'
                (mk_at_with' K3S.shuffle_results.id (mk_var "ip") @@
                  mk_lambda' K3S.shuffle_results.e @@
                    mk_if (mk_var "has_data")
                      (mk_incr D.prof_num_full.id) @@
                       mk_incr D.prof_num_empty.id)
                K3S.shuffle_bitmap.id;
              prof_property prof_tag_push_cnts @@ ProfMsgCounts("vid", D.prof_num_empty.id, D.prof_num_full.id)
            ])
            mk_cunit;

          (* iterate and buffer *)
          mk_iter_bitmap'
            (mk_at_with' K3S.shuffle_results.id (mk_var "ip") @@
              mk_lambda' K3S.shuffle_results.e @@
                mk_block [
                  (* buffered pushes need to do a lot of the work themselves, rather than in rcv_fetch *)
                  mk_if (mk_var "buffered")
                    (mk_block [
                      (* we need to force a trig header *)
                      buffer_trig_header_if_needed ~force:true ~need_args:false (mk_var "vid") t "ip" [mk_var "vid"];
                      (* check what metadata we need to send: batch_push or push metadata *)
                      (* single vid metadata *)
                      mk_if (mk_var "has_data")
                        (buffer_for_send ~wr_bitmap:false (rcv_push_nm^"_1") "ip" []) @@
                        buffer_for_send ~wr_bitmap:false (rcv_push_nm^"_1_no_data") "ip" [];
                    ]) @@
                    (* unbuffered *)
                    mk_block [
                      (* mark the push data structure *)
                      mk_insert_at send_push_bitmap.id (mk_var "ip") [mk_ctrue];
                      mk_update_at_with send_push_cntrs.id (mk_var "ip") @@
                        mk_lambda' send_push_cntrs.e @@
                          mk_tuple [mk_add (mk_var "count2") @@ mk_cint 1;
                                    mk_or (mk_var "has_data2") @@ mk_var "has_data"]
                    ];

                  (* buffer the map data according to the indices *)
                  buffer_tuples_from_idxs ~unique:true "tuples" map_delta.t buf_nm @@ mk_var "indices"
               ])
            K3S.shuffle_bitmap.id
        ]) @@ (* trigger *)
    P.rhs_lhs_of_stmt c.p s

(* Trigger_isobatch_send_push_stmt_map
 * ----------------------------------------
 * Generated code to respond to fetches by sending a push message
 * Circumvents polymorphism.
 * Produces a list of triggers.
 * We're parametrized by stmt and map_id because we save repeating the
 * processing on the switch side to figure out which maps (in which stmts) we
 * have locally
 *)
let nd_isobatch_send_push_stmt_map_trig c t s =
  List.map
    (fun (rmap, lmap) ->
      let s_m = fst @@ List.find (fun (_,(s',m)) -> s = s' && m = rmap) @@ P.stmt_map_ids c.p in
      let rmap_nm = P.map_name_of c.p rmap in
      let rmap_deref = "rmap_d" in
      let buf_nm = P.buf_of_stmt_map_id c.p s rmap in
      let shuffle_fn = K3S.find_shuffle_nm c s rmap lmap in
      let shuffle_key, empty_pat_idx = P.key_pat_from_bound c.p c.route_indices s lmap in
      (* if we use optimized route, no need for conservative shuffling *)
      let empty_pat_idx = if special_route_stmt c s then -1 else empty_pat_idx in
      let shuffle_pat_idx = P.get_shuffle_pat_idx c.p c.route_indices s lmap rmap in
      let slice_key = P.slice_key_from_bound c.p s rmap in
      let map_delta = D.map_ds_of_id c rmap ~global:false in
      let map_real  = D.map_ds_of_id c rmap ~global:true in
      let map_pat = D.pat_of_ds map_real ~flatten:true ~expr:(mk_var "tuple") in
      (* for special routing *)
      let bound_params = insert_index_fst @@ bound_params_of_stmt c s in
      let idx_rmaps = insert_index_snd ~first:1 @@ P.nonempty_rmaps_of_stmt c.p s in
      let single_rmap = List.length idx_rmaps = 1 in
      let swallow_f f e = if single_rmap then e else f e in
      (* a pattern mapping real map with delta vars *)
      mk_global_fn
        (send_push_isobatch_name_of_t c t s rmap)
        (("buffered", t_bool)::args_of_t_with_v c t) [] @@
        (* don't convert this to fold b/c we only read *)
        mk_bind (mk_var rmap_nm) rmap_deref @@
        mk_let ["tuples"]
            (* check if we can use a lookup *)
            (if D.is_lookup_pat (mk_tuple slice_key) then
              let slice_key =
                mk_var "vid"::[mk_tuple @@ list_drop_end 1 slice_key]@[mk_cunknown] in
              mk_peek_with_vid
                (mk_slice_lt (mk_var rmap_deref) slice_key)
                (mk_lambda'' unit_arg @@ mk_empty map_delta.t) @@
                mk_lambda'' ["vid", t_vid; "tuple", snd @@ unwrap_tcol @@ map_real.t] @@
                  mk_singleton map_delta.t @@ fst_many map_pat
              else
              (* we need the latest vid data that's less than the current vid *)
              D.map_latest_vid_vals c (mk_var rmap_deref)
                (some slice_key) rmap ~keep_vid:true) @@
        mk_block @@ [
          (* for profiling: mark this as a buffered push if needed *)
          mk_if (mk_var "buffered")
            (prof_property prof_tag_buffered_push @@ ProfLatency("vid", soi s)) mk_cunit;

          (* fill in the global shuffle data structures *)
          mk_apply' shuffle_fn @@
            shuffle_key@[mk_cint shuffle_pat_idx; mk_cint empty_pat_idx; mk_var "tuples"]] @

          (* for optimized route, we need to add the destination of the nodes
           * from the route_opt_push data structure to the shuffle bitmap
           * for sending empty messages *)
          (if special_route_stmt c s &&
            (* to handle empty key maps on the rhs *)
            List.mem_assoc rmap idx_rmaps then singleton @@
            mk_let ["buckets"]
              (List.fold_left (fun acc_code (idx, (id, (m, m_idx))) ->
                  mk_let ["bucket_"^soi idx]
                    (R.get_dim_idx c.p m m_idx @@ mk_var id)
                    acc_code)
                (* string the buckets together *)
                (mk_tuple @@ List.map (fun idx -> mk_var @@ "bucket_"^soi idx) @@
                  fst_many bound_params)
                bound_params) @@
            (* lookup in the optimized route ds *)
            let m_idx = List.assoc rmap idx_rmaps in
            mk_case_ns (mk_lookup' (R.route_opt_push_ds_nm s)
                         [mk_var "buckets"; mk_cunknown]) "lkup"
              (mk_error "couldn't find buckets in optimized ds") @@
              (* look for our entry in the ds *)
              mk_case_ns (mk_lookup (swallow_f (mk_subscript m_idx) @@
                                     mk_snd @@ mk_var "lkup")
                          [mk_var D.me_int.id; mk_cunknown]) "lkup2"
                (* do nothing if we're not in the ds *)
                mk_cunit @@
                (* otherwise add to shuffle bitmap for empty msgs *)
                mk_iter_bitmap
                  (mk_insert_at K3S.shuffle_bitmap.id (mk_var "ip") [mk_ctrue]) @@
                  (* index the particular tuple that matches our map *)
                  mk_snd @@ mk_var "lkup2"
          else []) @
          [
          (* for profiling, count the number of empty and full push messages *)
          mk_if (mk_var do_profiling.id)
            (mk_block [
              mk_assign D.prof_num_empty.id @@ mk_cint 0;
              mk_assign D.prof_num_full.id @@ mk_cint 0;
              mk_iter_bitmap'
                (mk_at_with' K3S.shuffle_results.id (mk_var "ip") @@
                  mk_lambda' K3S.shuffle_results.e @@
                    mk_if (mk_var "has_data")
                      (mk_incr D.prof_num_full.id) @@
                       mk_incr D.prof_num_empty.id)
                K3S.shuffle_bitmap.id;
              prof_property prof_tag_push_cnts @@ ProfMsgCounts("vid", D.prof_num_empty.id, D.prof_num_full.id)
            ])
            mk_cunit;

          (* iterate, mark and buffer. we'll need a batch_push at the end *)
          mk_iter_bitmap'
            (mk_at_with' K3S.shuffle_results.id (mk_var "ip") @@
              mk_lambda' K3S.shuffle_results.e @@
                mk_block [
                  (* mark the push data structure *)
                  mk_insert_at send_push_isobatch_bitmap.id (mk_var "ip") [mk_ctrue];
                  (* insert the relevant stmt_map *)
                  mk_update_at_with send_push_isobatch_map_id (mk_var "ip") @@
                    mk_lambda' send_push_isobatch_map_e @@
                      mk_insert_at_block "inner" (mk_cint s_m) [mk_ctrue];

                  (* buffer the map data according to the indices *)
                  buffer_tuples_from_idxs ~unique:true "tuples" map_delta.t buf_nm @@ mk_var "indices"
               ])
            K3S.shuffle_bitmap.id
        ]) @@ (* trigger *)
    P.rhs_lhs_of_stmt c.p s

let nd_send_isobatch_push_sent = create_ds "nd_send_isobatch_push_meta_sent" @@ mut t_bool

(* generic function to send the metadata of the batch pushes that have been built up so far *)
let nd_send_isobatch_push_meta_nm = "nd_send_isobatch_push_meta"
let nd_send_isobatch_push_meta c =
  let s_m = P.stmt_map_ids c.p in
  mk_global_fn nd_send_isobatch_push_meta_nm ["batch_id", t_vid] [] @@
    mk_block [
      mk_assign nd_send_isobatch_push_sent.id mk_cfalse;
      mk_iter_bitmap'
        (mk_at_with' send_push_isobatch_map_id (mk_var "ip") @@
            mk_lambda' send_push_isobatch_map_e @@ mk_block @@
            List.flatten @@ List.map (fun s ->
                let t = P.trigger_of_stmt c.p s in
                let num_rmaps = create_range ~first:1 @@ List.length @@
                  P.rhs_maps_of_stmt c.p s in
                if t = D.sys_init then [] else
                if str_prefix "delete_" t && not c.gen_deletes then [] else
                singleton @@
                mk_let ["count"]
                  (List.fold_left (fun acc_code (s_m, (_, m)) ->
                      mk_add
                        (mk_if (mk_at' "inner" @@ mk_cint s_m) (mk_cint 1) @@ mk_cint 0)
                        acc_code)
                    (mk_cint 0) @@
                    List.filter (fun (_,(s',_)) -> s' = s) s_m) @@
                mk_if_eq (mk_var "count") (mk_cint 0)
                  mk_cunit @@
                  mk_block [
                    mk_assign nd_send_isobatch_push_sent.id mk_ctrue;
                    List.fold_left (fun acc_code n ->
                      mk_if_eq (mk_var "count") (mk_cint n)
                        (buffer_for_send (rcv_push_isobatch_name_of_t t s^"_"^soi n) "ip"
                              [mk_var "batch_id"])
                        acc_code)
                      (mk_error "oops")
                      num_rmaps;
                  ]) @@
              P.get_stmt_list c.p)
        send_push_isobatch_bitmap.id;

      (* prepare the ds for next time if we used it *)
      mk_if (mk_var nd_send_isobatch_push_sent.id)
        (mk_apply' clear_send_push_isobatch_ds_nm []) mk_cunit
    ]

(* receive isobatch push: load the vids for the batch id and run them if needed *)
let nd_rcv_push_isobatch_trig c t s =
  let fn_name = rcv_push_isobatch_name_of_t t s in
  let args = D.args_of_t c t in
  mk_global_fn fn_name ["count", t_int; "batch_id", t_vid] [] @@
    (* lookup the batch in the isobatch_map. true: has_data *)
    mk_if
      (mk_apply' nd_check_stmt_cntr_index_nm @@
        [mk_var "batch_id"; mk_cint s; mk_neg @@ mk_var "count"; mk_ctrue])
      (* get out the list of stmts to run *)
      (mk_at_with' isobatch_vid_map_id (mk_cint s) @@
        mk_lambda' isobatch_vid_map_e @@
          mk_case_ns (mk_lookup' "inner" [mk_var "batch_id"; mk_cunknown]) "vids"
            (mk_error "missing batch id") @@
            mk_block [
              mk_iter
                (mk_lambda' ["vid", t_vid] @@
                  (* apply local do_complete *)
                  (if args <> [] then
                    mk_let (fst_many args)
                      (mk_apply' (nd_log_get_bound_for t) [mk_var "vid"])
                    else id_fn) @@
                  mk_apply' (do_complete_name_of_t t s) @@
                    mk_ctrue::args_of_t_as_vars_with_v c t) @@
                mk_snd @@ mk_var "vids";
              (* do stmt_cntr_check, exec_buffered_fetches for the batch *)
              mk_apply' nd_complete_stmt_cntr_check_nm [mk_var "batch_id"; mk_cint s]
            ])
      mk_cunit

(* rcv_push_trig
 * --------------------------------------
 * Receive a push at a node
 * Also called for virtual pushes: local data transfers to allow tracking of
 * present data w/ counters params can be moved to the put statement, but it's
 * a good reminder to have it here
 * We write to specific buffer maps to prevent mixing of buffer and non-buffer
 * data, which can cause confusion when the time comes to compute.
 * A later optimization could be lumping maps between statements in a trigger,
 * which can be done on a rmap to lmap with binding basis (like shuffles). Care must be
 * paid to the corrective updates in this case, which are statement-specific *)
let nd_rcv_push_trig c t s =
    let fn_name = rcv_push_name_of_t t s in
    let args = args_of_t c t in
    mk_global_fn fn_name D.nd_rcv_push_args [] @@
    mk_block [
      (* inserting into the map has been moved to the aggregated version *)

      (* update and check statment counters to see if we should send a do_complete *)
      mk_if
        (mk_apply' nd_check_stmt_cntr_index_nm @@
          [mk_var "vid"; mk_cint s; mk_neg @@ mk_var "count"; mk_var "has_data"])
        (* apply local do_complete *)
        ((if args <> [] then
          mk_let
            (fst_many @@ D.args_of_t c t)
            (mk_apply'
              (nd_log_get_bound_for t) [mk_var "vid"])
          else id_fn) @@
         mk_apply' (do_complete_name_of_t t s) @@
          mk_cfalse::args_of_t_as_vars_with_v c t)
        mk_cunit
    ]

(* list of potential corrective maps.
 * the potential corrective maps and the potential read/write conflicts.
 * Inserts and Deletes really have 2 different graphs, so we return both *)
let maps_potential_corrective c =
  let ts = P.get_trig_list ~sys_init:false ~delete:c.gen_deletes ~corrective:false c.p in
  let get_maps f = ListAsSet.uniq |- List.flatten |- List.map f |- List.flatten
    |- List.map (P.stmts_of_t c.p) in
  let lhs_maps = get_maps (singleton |- P.lhs_map_of_stmt c.p) in
  let rhs_maps = get_maps (P.rhs_maps_of_stmt c.p) in
  let intersect_maps ts = ListAsSet.inter (lhs_maps ts) (rhs_maps ts) in
  intersect_maps ts

(* send_corrective_trigs
 * --------------------------------------
 * Generate code to send data for all possible correctives.
 * When we compute, we produce lhs results. These might be used in other
 * statements as rhs inputs. We need to find those places, and then carry out
 * the shuffling of the changed data for those statements ie from rhs to lhs
 * This is a very coarse-grained method of finding correctives needed.
 *
 * We must make sure that we only send the delta once. However, all vids can be sent
 * for execution together.
 * We return the number of messages sent out. NOT the number of vids.
 *)

(* used by send correctives *)
let send_corrective_bitmap =
  (* indexed by ip *)
  let init = mk_map (mk_lambda' unknown_arg mk_cfalse) @@ mk_var D.my_peers.id in
  create_ds ~init "send_corrective_bitmap" t_bool_vector

let send_corrective_ip_map =
  (* indexed by ip *)
  let intset_t = wrap_tset t_int in
  let e = ["vids", t_vid_list; "t_indices", intset_t] in
  let t = wrap_tvector' @@ snd_many e in
  let init = mk_map (mk_lambda' unknown_arg @@
                     mk_tuple [mk_empty t_vid_list; mk_empty intset_t]) @@
              mk_var D.my_peers.id in
  create_ds "send_corrective_ip_map" ~init ~e t

let send_corrective_fns c =
  (* for a given lhs map which we just changed, find all statements containing the
   * same map on the rhs. This is crude, but should be enough for a first try *)
  let send_correctives rmap =
    (* list of (trig,stmt) that have this rmap on the rhs *)
    let trigs_stmts_with_matching_rhs_map =
        List.filter
          (fun (t, s) -> P.stmt_has_rhs_map c.p s rmap) @@
          P.get_trig_stmt_list c.p ~delete:c.gen_deletes
    in
    (* turn the ocaml list into a literal k3 list *)
    let trig_stmt_k3_list_nm = "nd_corr_"^P.map_name_of c.p rmap^"_list" in
    let trig_stmt_k3_list =
      let t = wrap_tbag' [t_trig_id; t_stmt_id] in
      mk_global_val_init trig_stmt_k3_list_nm t @@
        k3_container_of_list t @@ List.map
          (fun (trig, stmt_id) ->
            mk_tuple [mk_cint (P.trigger_id_for_name c.p trig); mk_cint stmt_id])
          trigs_stmts_with_matching_rhs_map
    in
    match trigs_stmts_with_matching_rhs_map with [] -> [] | _ ->
    let map_ds = D.map_ds_of_id ~global:false c rmap ~vid:false in
    let delta_tuples2 =
      D.map_ds_of_id ~global:false ~vid:true c rmap ~name:"delta_tuples2" in
    (* rename vid to corrective_vid for differentiation *)
    let args' = (list_drop_end 1 D.nd_rcv_corr_args)@["corrective_vid", t_vid] in
    let args = args' @ ["delta_tuples", map_ds.t] in
    let sub_args = args' @ ["delta_tuples2", delta_tuples2.t; "vid_list", t_vid_list] in
    let fn_nm = send_corrective_name_of_t c rmap in
    let sub_fn_nm stmt = fn_nm^"_"^soi stmt in

    (* create sub functions for each stmt_id possible, to aid compilation *)
    let sub_fns =
      List.map (fun (t, s) ->
         (* we already have the map vars for the rhs map in the
          * tuples. Now we try to get some more for the lhs map *)
        let target_map = P.lhs_map_of_stmt c.p s in
        let key, _ = P.key_pat_from_bound c.p c.route_indices s target_map in
        let pat_idx = P.get_shuffle_pat_idx c.p c.route_indices s target_map rmap in
        let shuffle_fn = K3S.find_shuffle_nm c s rmap target_map in
        (* TODO: fix for query 4
          let info = IntMap.find s c.freevar_info in
        (* no bound variables are used for the lhs or rhs *)
        let no_bound =
          snd info.P.lmap_bound = [] && List.assoc rmap info.P.rmaps_bound = []
        in*)

        mk_global_fn (sub_fn_nm s) sub_args
        [t_int] @@ (* return num of sends *)
        mk_block [
          (* clean the bitmap/collection *)
          mk_iter_bitmap'
             (mk_block [
               mk_update_at_with send_corrective_ip_map.id
                 (mk_var "ip") @@
                 mk_lambda' send_corrective_ip_map.e @@
                  mk_tuple @@ List.map mk_empty @@ snd_many send_corrective_ip_map.e;
              ])
             send_corrective_bitmap.id;
          mk_set_all send_corrective_bitmap.id [mk_cfalse];

          (* TODO: if lvars have no impact, only shuffle once *)
          mk_iter
            (mk_lambda' ["vid", t_vid] @@
              (* get bound vars from log so we can calculate shuffle *)
              let args = D.args_of_t c t in
              (if args <> [] (* && not no_bound *) then
                mk_let
                  (fst_many @@ D.args_of_t c t)
                  (mk_apply'
                    (nd_log_get_bound_for t) [mk_var "vid"])
              else id_fn) @@
              mk_block [
                mk_apply' shuffle_fn @@
                  key @ [mk_cint pat_idx; mk_cint (-1); mk_var "delta_tuples2"];
                mk_iter_bitmap'
                  (mk_block [
                    mk_insert_at send_corrective_bitmap.id (mk_var "ip") [mk_ctrue];
                    (* lookup indices *)
                    mk_at_with' K3S.shuffle_results.id (mk_var "ip") @@
                      mk_lambda' K3S.shuffle_results.e @@
                        mk_update_at_with send_corrective_ip_map.id
                          (mk_var "ip") @@
                          mk_lambda' send_corrective_ip_map.e @@
                            mk_block [
                              mk_insert "vids" [mk_var "vid"];
                              (* insert indices into index set *)
                              mk_let ["t_indices"]
                                (mk_agg
                                  (mk_lambda2' ["acc", wrap_tset t_int] ["i", t_int] @@
                                    mk_insert_block "acc" [mk_var "i"])
                                  (mk_var "t_indices") @@
                                  mk_var "indices") @@
                              mk_tuple [mk_var "vids"; mk_var "t_indices"]
                            ]
                  ])
                  K3S.shuffle_bitmap.id
              ]) @@
              mk_var "vid_list"
          ;
            (* send to each ip, and count up the msgs *)
            let rcv_trig = rcv_corrective_name_of_t c t s rmap in
            mk_agg_bitmap'
              ["count", t_int]
              (* lookup ip in vector *)
              (mk_block [
                  mk_at_with' send_corrective_ip_map.id (mk_var "ip") @@
                    mk_lambda' send_corrective_ip_map.e @@
                      mk_block [
                        (* buffer header *)
                        buffer_for_send rcv_trig "ip" @@
                          (ids_to_vars @@ fst_many orig_vals) @ [mk_var "corrective_vid"];
                        (* buffer tuples from indices *)
                        buffer_tuples_from_idxs ~drop_vid:true delta_tuples2.id delta_tuples2.t
                          (map_ds.id^"_map") (mk_var "t_indices");
                        (* buffer vids *)
                        mk_iter (mk_lambda'' ["vid", t_vid] @@
                          buffer_for_send ~wr_bitmap:false "vids" "ip" [mk_var "vid"]) @@
                          mk_var "vids";
                      ];
                  mk_add (mk_var "count") @@ mk_cint 1
                ])
              (mk_cint 0) @@
              send_corrective_bitmap.id
        ])
        trigs_stmts_with_matching_rhs_map
    in
    let fn = mk_global_fn fn_nm args
    (* return the number of new correctives generated *)
    [t_int] @@
    (* the corrective list tells us which statements were fetched
     * from us and when *)
    mk_let ["corrective_list"] (* (stmt_id * vid sortedset) map *)
      (mk_apply'
        nd_filter_corrective_list_nm @@
        (* feed in list of possible stmts *)
          [mk_var "corrective_vid"; mk_var trig_stmt_k3_list_nm]) @@
    (* if corrective list isn't empty, add vid inside delta tuples *)
    mk_is_empty (mk_var "corrective_list")
      ~y:(mk_cint 0)
      ~n:
      (* loop over corrective list and act for specific statements *)
      (* return the number of messages *)
      (* we need to add a vid value here to reduce the number of needed shuffle instantiations,
       * so we don't have shuffles with vid as well as ones without *)
      (mk_let [delta_tuples2.id]
        (mk_map (mk_lambda' (ds_e map_ds) @@ mk_tuple @@
                  (mk_var g_min_vid.id)::(ids_to_vars' @@ ds_e map_ds)) @@
          mk_var "delta_tuples") @@
      mk_let ["count"]
        (mk_agg
          (mk_lambda2'
            ["acc_count", t_int] ["stmt_id", t_stmt_id; "vid_set", t_vid_sortedset] @@
            mk_let ["vid_list"]
              (mk_agg
                (mk_lambda2' ["vid_acc", t_vid_list] ["v", t_vid] @@
                  mk_insert_block "vid_acc" [mk_var "v"])
                (mk_empty t_vid_list) @@
                mk_var "vid_set")
            (List.fold_left
              (* loop over all possible read map matches *)
              (fun acc_code (_, s) ->
                mk_if (* if match, send data *)
                  (mk_eq (mk_var "stmt_id") @@ mk_cint s)
                  (* call the specific function for this statement *)
                  (mk_add (mk_var "acc_count") @@
                    mk_apply' (sub_fn_nm s) @@ ids_to_vars' sub_args)
                  acc_code)
              (mk_var "acc_count") (* base case *)
              trigs_stmts_with_matching_rhs_map))
              (* base number of msgs *)
            (mk_cint 0) @@
            mk_var "corrective_list") @@
       mk_block [
         prof_property prof_tag_corr_send @@ ProfLatency("corrective_vid", "count");
         mk_var "count"
       ])
    in
    trig_stmt_k3_list :: sub_fns @ [fn]
  in
  List.flatten @@ List.map send_correctives c.corr_maps

let nd_update_corr_delete = create_ds "nd_update_corr_delete" @@ mut t_bool

(* function to update the stmt_counters for correctives *)
(* current hop = hop - 1. next hop = hop *)
let nd_update_corr_map_nm = "nd_update_corr_map"
let nd_update_corr_map =
  mk_global_fn nd_update_corr_map_nm
    ["vid", t_vid; "stmt_id", t_stmt_id;
     "hop", t_int; "count", t_int] [t_bool] @@
    mk_block [
      (* clear delete flag *)
      mk_assign nd_update_corr_delete.id mk_cfalse;
      (* check for case where we do nothing *)
      mk_if
        (mk_and (mk_eq (mk_var "hop") @@ mk_cint 1) @@
                 mk_eq (mk_var "count") @@ mk_cint 0)
        mk_cunit @@
      (* we need to decrement the previous hop's value by 1, and
       * increment the hop's values by the count (if it's not 0) *)
      mk_upsert_with nd_corr_map.id
        [mk_tuple [mk_var "vid"; mk_var "stmt_id"]; mk_cunknown]
        (* handle case of no previous value *)
        (mk_lambda' unit_arg @@
          mk_let_block ["m"] (mk_empty nd_corr_map_inner.t)
          [
            (* for root, don't decrement previous hop (0) *)
            mk_if_eq (mk_var "hop") (mk_cint 1) mk_cunit @@
              mk_insert "m" [mk_sub (mk_var "hop") @@ mk_cint 1; mk_cint (-1)] ;
            mk_if_eq (mk_var "count") (mk_cint 0) mk_cunit @@
              mk_insert "m" [mk_var "hop"; mk_var "count"] ;
            mk_tuple [mk_tuple [mk_var "vid"; mk_var "stmt_id"]; mk_var "m"]
          ]) @@
        (* case of existing value *)
        mk_lambda' nd_corr_map.e @@
          mk_block [
            (* only add to hop if count isn't 0 *)
            mk_if_eq (mk_var "count") (mk_cint 0) mk_cunit @@
              mk_upsert_with "tree" [mk_var "hop"; mk_cunknown]
                (mk_lambda' unit_arg @@ mk_tuple [mk_var "hop"; mk_var "count"]) @@
                (mk_lambda' nd_corr_map_inner.e @@
                mk_block [
                  mk_if_eq (mk_var "count2") (mk_neg @@ mk_var "count")
                    (mk_assign nd_update_corr_delete.id mk_ctrue)
                    mk_cunit;
                  mk_tuple [mk_var "hop"; mk_add (mk_var "count") @@ mk_var "count2"]
                ])
              ;
            (* delete entry if needed *)
            mk_if (mk_var nd_update_corr_delete.id)
              (mk_block [
                  mk_delete "tree" [mk_var "hop"; mk_cunknown];
                  mk_assign nd_update_corr_delete.id mk_cfalse
                ])
              mk_cunit
            ;

            (* only subtract for last hop if not root *)
            mk_if_eq (mk_var "hop") (mk_cint 1) mk_cunit @@
              mk_let_block ["hop_sub"] (mk_sub (mk_var "hop") @@ mk_cint 1)
              [
                (* update the tree *)
                mk_upsert_with "tree" [mk_var "hop_sub"; mk_cunknown]
                  (mk_lambda' unit_arg @@ mk_tuple [mk_var "hop_sub"; mk_cint (-1)]) @@
                  mk_lambda' nd_corr_map_inner.e @@
                    mk_block [
                      mk_if_eq (mk_var "count2") (mk_cint 1)
                        (mk_assign nd_update_corr_delete.id mk_ctrue)
                        mk_cunit;
                      mk_tuple [mk_var "hop2"; mk_sub (mk_var "count2") @@ mk_cint 1]
                    ];
                (* delete entry if needed *)
                mk_if (mk_var nd_update_corr_delete.id)
                  (mk_block [
                      mk_delete "tree" [mk_var "hop_sub"; mk_cunknown];
                      mk_assign nd_update_corr_delete.id @@ mk_cfalse
                  ])
                  mk_cunit
              ]
            ;
            (* check if we need to delete the whole vid,stmt entry *)
            mk_if_eq (mk_size @@ mk_var "tree") (mk_cint 0)
              (mk_assign nd_update_corr_delete.id @@ mk_ctrue)
              mk_cunit
            ;
            mk_tuple [mk_tuple [mk_var "vid"; mk_var "stmt_id"]; mk_var "tree"]
        ];
      (* delete entry if needed *)
      mk_if (mk_var nd_update_corr_delete.id)
        (mk_delete nd_corr_map.id [mk_tuple [mk_var "vid"; mk_var "stmt_id"]; mk_cunknown])
        mk_cunit;

      (* return whether we should delete *)
      mk_var nd_update_corr_delete.id
    ]

(* For no-corrective mode: execute buffered fetches *)
(* we have a balance between reads and writes. Reads are buffered in the
 * buffered_fetches, and writes are tracked in the stmt_cntrs. We split both
 * per-map to give us better granularity barriers, though even better ones could
 * be made if we incorporate values within the maps somehow (we have the same issue
 * for correctives). In no-corrective mode, the only state that is legal is to read
 * before or at the same time as a write to the same map (simultaneous reads read earlier
 * values, which is ok). We ensure this by checking the min_vid of the writes
 * and filtering all reads <= this min_vid.
 *
 * The big problem with buffered pushes is that they disturb the packet that's formed.
 * In Isobatch mode, this isn't a huge issue for rcv_push_isobatch since that happens at
 * the end of the packet, and the same applies for rcv_put_isobatch: we're not producing
 * any outgoing packet at this point *)
let nd_exec_buffered_fetches_nm = "nd_exec_buffered_fetches"
let nd_exec_buffered_fetches c =
  (* stmt_map_ids are for rhs maps only. group by the statement *)
  let s_ms = list_groupby (fun (_,(s,_)) -> s) (fun (s_m,(_,m)) l -> (s_m, m)::l) [] @@
            P.stmt_map_ids c.p in
  let t_info =
    (* get the relevant map_ids/stmt_map_ids for each statement in the trigger *)
    List.map (fun (x,y,ss) -> x,y, List.map (fun s -> s, List.assoc s s_ms) ss) @@
    List.filter (fun (_,_,ss) -> ss <> []) @@
    P.for_all_trigs ~delete:c.gen_deletes c.p @@
      fun t -> t, D.args_of_t c t, P.stmts_with_rhs_maps_in_t c.p t in
  mk_global_fn nd_exec_buffered_fetches_nm ["vid", t_vid; "stmt_id", t_vid] [] @@
  if t_info = [] then mk_cunit else
  (* get lmap id *)
  mk_let ["map_id"] (mk_at' nd_lmap_of_stmt_id_id @@ mk_var "stmt_id") @@
  mk_block [
    (* delete the entry from the stmt_cntrs_per_map. this has to be done before we
     * get the min_vid *)
    mk_update_at_with nd_stmt_cntrs_per_map_id (mk_var "map_id") @@
      mk_lambda' nd_stmt_cntrs_per_map_e @@
        mk_delete_block "inner" [mk_var "vid"; mk_cunknown];
    mk_let ["min_vid"]
      (mk_at_with' nd_stmt_cntrs_per_map_id (mk_var "map_id") @@
        mk_lambda' nd_stmt_cntrs_per_map_e @@
          mk_min_with (mk_var "inner")
            (mk_lambda'' unit_arg @@ mk_var D.g_max_vid.id) @@
            mk_lambda' D.nd_stmt_cntrs_per_map_inner.e @@ mk_var "vid") @@
    (* check if this is the min vid for the map in stmt_cntrs_per_map. if not, do nothing,
    * since we're not changing anything *)
    mk_if (mk_gt (mk_var "vid") @@ mk_var "min_vid") mk_cunit @@
    (* a crude estimation: if my min_vid (pending write) is an isobatch *)
    mk_let ["min_is_isobatch"] (is_isobatch_id "min_vid") @@
    (* check if there are any pushes to send *)
    mk_let ["pending_fetches"]
      (mk_at_with' nd_fetch_buffer_id (mk_var "map_id") @@
        mk_lambda' nd_fetch_buffer_e @@
       (* if the min_vid(write) is an isobatche, we need to be stricter in our tests,
          since an isobatch can be split between statements *)
        mk_if (mk_var "min_is_isobatch")
          (mk_case_ns
            (mk_peek @@ mk_slice_lt  (mk_var "inner") [mk_var "min_vid"; mk_cunknown])
            "_u" mk_cfalse mk_ctrue) @@
          mk_case_ns
            (mk_peek @@ mk_slice_leq (mk_var "inner") [mk_var "min_vid"; mk_cunknown])
            "_u" mk_cfalse mk_ctrue) @@
      mk_if (mk_var "pending_fetches")
        (mk_block [
          (* filter only those entries we can run *)
          mk_at_with' nd_fetch_buffer_id (mk_var "map_id") @@
            mk_lambda' nd_fetch_buffer_e @@
              (* execute any fetches that precede pending writes for a map *)
              mk_iter (mk_lambda' nd_fetch_buffer_inner.e @@
                mk_block [
                  mk_let ["is_isobatch"] (is_isobatch_id "vid") @@
                  mk_iter (mk_lambda' ["stmt_map_id", t_stmt_map_id] @@
                    (* check for all triggers *)
                    List.fold_left (fun acc_code (t, args, (s_sm_m:((P.stmt_id_t * (int * P.map_id_t) list) list))) ->
                      (* get all stmt_maps in the trigger *)
                      let t_sms = List.flatten @@ List.map (fun (s, sm_m) -> fst_many sm_m) s_sm_m in
                      let mk_check_s s_m = mk_eq (mk_var "stmt_map_id") @@ mk_cint s_m in
                      (* common code *)
                      let push_code isobatch =
                          let push_fn = if isobatch then send_push_isobatch_name_of_t
                                        else send_push_name_of_t in
                          (* pull arguments out of log (if needed) *)
                          (if args = [] then id_fn else
                            mk_let (fst_many args)
                              (mk_apply' (nd_log_get_bound_for t) [mk_var "vid"])) @@
                          List.fold_left (fun acc_code2 (s, sm_m) ->
                              List.fold_left (fun acc_code (sm, m) ->
                                mk_if (mk_eq (mk_var "stmt_map_id") @@ mk_cint sm)
                                  (mk_apply' (push_fn c t s m) @@
                                   (* @buffered=true: force output of a trigger header for single_vid mode
                                    * isobatch mode doesn't need trig header for send_push *)
                                    mk_ctrue::args_of_t_as_vars_with_v c t)
                                  acc_code)
                                acc_code2
                                sm_m)
                              (mk_error "unhandled stmt_map_id")
                              s_sm_m
                      in
                      (* check if the stmts_maps are in this trigger *)
                      mk_if
                        (list_fold_to_last (fun acc s_m -> mk_or (mk_check_s s_m) acc) mk_check_s t_sms)
                        (* handle isobatches *)
                        (mk_if (mk_var "is_isobatch")
                          (mk_block [
                            (* pull the list of batch vids out *)
                            mk_at_with' isobatch_buffered_fetch_vid_map_id (mk_var "stmt_map_id") @@
                              mk_lambda' isobatch_buffered_fetch_vid_map_e @@
                                mk_case_ns (mk_lookup' "inner" [mk_var "vid"; mk_cunknown]) "vids"
                                  (mk_error' @@ mk_concat (mk_cstring "missing buffered batch ") @@
                                                           mk_soi @@ mk_var "vid") @@
                                  mk_iter
                                    (mk_lambda' ["vid", t_vid] @@ push_code true) @@
                                    mk_snd @@ mk_var "vids";
                            (* send all built up metadata for this batch *)
                            mk_apply' nd_send_isobatch_push_meta_nm [mk_var "vid"];
                            (* delete the buffered_fetch batch data, including requested fetch vids in the batch *)
                            mk_update_at_with isobatch_buffered_fetch_vid_map_id (mk_var "stmt_map_id") @@
                              mk_lambda' isobatch_buffered_fetch_vid_map_e @@
                                mk_delete_block "inner" [mk_var "vid"; mk_cunknown];
                          ]) @@
                          (* single vids *)
                          push_code false)
                        (* else, we didn't match here *)
                        acc_code)
                    (mk_error "unhandled stmt_map_id")
                  t_info) @@
                  mk_var "stmt_map_ids"
                ]) @@
                (* if the min_vid(write) is an isobatche, we need to be stricter in our tests,
                    since an isobatch can be split between statements *)
                mk_if (mk_var "min_is_isobatch")
                  (mk_filter_lt  (mk_var "inner") [mk_var "min_vid"; mk_cunknown]) @@
                   mk_filter_leq (mk_var "inner") [mk_var "min_vid"; mk_cunknown]
          ;
          (* delete these entries from the fetch buffer *)
          mk_update_at_with nd_fetch_buffer_id (mk_var "map_id") @@
            mk_lambda' nd_fetch_buffer_e @@
              mk_if (mk_var "min_is_isobatch")
                (mk_filter_geq (mk_var "inner") [mk_var "min_vid"; mk_cunknown]) @@
                mk_filter_gt   (mk_var "inner") [mk_var "min_vid"; mk_cunknown]
        ])
        (* else do nothing *)
        mk_cunit
    ]

(* call from do_complete when done to check if fully done *)
let nd_complete_stmt_cntr_check c =
  mk_global_fn nd_complete_stmt_cntr_check_nm ["vid", t_vid; "stmt_id", t_stmt_id] [] @@
  (* if we have nothing to send, we can delete our stmt_cntr entry right away *)
  mk_block @@
    [mk_update_at_with nd_stmt_cntrs_id (mk_var "stmt_id") @@
      mk_lambda' nd_stmt_cntrs_e @@
        mk_delete_block nd_stmt_cntrs_inner.id [mk_var "vid"; mk_cunknown];
      mk_decr nd_stmt_cntr_size.id] @
    (* if we're in no-corrective mode, we need to execute batched fetches *)
    (if c.corr_maps = [] then [] else singleton @@
      mk_if (mk_var D.corrective_mode.id)
        mk_cunit @@
        mk_apply' nd_exec_buffered_fetches_nm [mk_var "vid"; mk_var "stmt_id"]) @
    (* check if we're done *)
    [Proto.nd_post_delete_stmt_cntr c]

(*
 * shared code btw do_complete and do_corrective
 * we add the delta to all following vids
 *)
let do_add_delta c e lmap ~corrective =
  mk_apply' (D.nd_add_delta_to_buf_nm c lmap) @@
    [mk_var @@ P.map_name_of c.p lmap;
      if corrective then mk_ctrue else mk_cfalse; mk_var "vid"; e]

(* trigger versions of do_complete: only for stmts with no rhs maps *)
let nd_do_complete_trigs c t s =
    let comp_nm = do_complete_name_of_t t s in
    let args = nd_do_complete_trig_args c t in
    mk_global_fn (comp_nm^"_trig") args [] @@
      mk_block [
        (* false: not isobatch. not relevant since no rhs maps *)
        mk_apply' comp_nm @@ mk_cfalse :: (ids_to_vars @@ fst_many @@ args);
      ]

(* check for complicated double loop vars which necessitate lmap filtering *)
(* @alt: alternative return expression *)
let let_lmap_filtering c delta stmt_id lmap let_bind body ~alt =
    let lmap_i_ts = P.map_ids_types_for c.p lmap in
    let lmap_ts = snd_many lmap_i_ts in
    let _, pat_idx = P.key_pat_from_bound c.p c.route_indices stmt_id lmap in
    let do_action = "do_action" in
    if P.stmt_many_loop_vars c.p stmt_id <> None then
      mk_let [do_action; delta]
        (mk_agg
           (mk_lambda2' [do_action, t_bool; "acc", wrap_t_calc' lmap_ts]
                        [delta, wrap_ttuple lmap_ts] @@
             mk_let (fst_many lmap_i_ts) (mk_var delta) @@
             (* we make sure that a precise route leads to us *)
             (* if no match is found, we abort the action *)
             R.route_lookup c lmap
               (mk_cint lmap ::
                 (List.map (fun x -> mk_tuple [mk_ctrue; x]) @@
                 ids_to_vars @@ fst_many @@ list_drop_end 1 lmap_i_ts))
               (mk_cint pat_idx) @@
             mk_if (mk_at' R.route_bitmap.id @@ mk_var D.me_int.id)
               (mk_tuple [mk_ctrue; mk_insert_block "acc" [mk_var delta]]) @@
               mk_tuple [mk_var do_action; mk_var "acc"])
           (mk_tuple [mk_cfalse; mk_empty @@ wrap_t_calc' lmap_ts])
          let_bind) @@
        (* if we have no real value, do nothing *)
        mk_if (mk_var do_action) body alt
    else
      (* normal pathway - no complex loop vars *)
      mk_let [delta] let_bind body

(* function versions of do_complete *)
let nd_do_complete_fns c ast trig_name =
  (* @has_rhs: whether this statement has rhs maps *)
  let do_complete_fn has_rhs stmt_id =
    mk_global_fn (do_complete_name_of_t trig_name stmt_id)
      (("is_isobatch", t_bool)::args_of_t_with_v c trig_name) [] @@
    let lmap = P.lhs_map_of_stmt c.p stmt_id in
    let fst_hop, snd_hop = mk_cint 1, mk_cint 2 in
    let delta = "delta_vals" in
    let is_col, ast = M.modify_ast c ast stmt_id trig_name in

    (* if we have no rhs maps, do nothing *)
    let no_corr_actions =
      if not has_rhs then mk_cunit
      else
        mk_if (mk_var "is_isobatch") mk_cunit @@
          mk_apply' nd_complete_stmt_cntr_check_nm [mk_var "vid"; mk_cint stmt_id]
    in

    (* check for complicated double loop vars which necessitate lmap filtering
     * if we have loop vars, we need to filter the lmap values here
     *)
    let_lmap_filtering c delta stmt_id lmap
      ast
      (mk_block [
        (* add delta *)
        do_add_delta c (mk_var delta) lmap ~corrective:false;

        (* for profiling: mark with tag for do_complete done *)
        prof_property prof_tag_do_complete_done @@ ProfLatency("vid", soi stmt_id);

        if c.gen_correctives && List.mem lmap c.corr_maps
        then
          let send_corr_t = send_corrective_name_of_t c lmap in
          mk_let ["sent_msgs"]
            (* we apply send_correctives with our original address, stmt_id, original vid
             * and hop + 1. We double up on vid since send_correctives is also called for
             * do_corrective which must send the new vid to be calculated as well as the
             * original complete's vid
             *)
            (mk_if
              (* don't do correctives in no-corrective mode *)
              (mk_var D.corrective_mode.id)
              (mk_apply' send_corr_t @@
                [mk_var D.me_int.id; mk_cint stmt_id; mk_var "vid"; snd_hop; mk_var "vid"; mk_var delta]) @@
              mk_cint 0) @@
            mk_if (mk_eq (mk_var "sent_msgs") @@ mk_cint 0)
              (if has_rhs then
                  mk_if (mk_var "is_isobatch") mk_cunit @@
                    (* if our sent_msgs is 0, we need to delete the stmt cntr entry *)
                    mk_apply' nd_complete_stmt_cntr_check_nm [mk_var "vid"; mk_cint stmt_id]
                else
                  (* no rhs maps = no need to update anything, no stmt cntr entry *)
                  mk_cunit) @@
              (* otherwise we need to update the corrective counters *)
              (* update the corrective counters for hop 1 to the number of msgs. *)
              mk_ignore @@ mk_apply' nd_update_corr_map_nm @@
                [mk_var "vid"; mk_cint stmt_id; fst_hop; mk_var "sent_msgs"]
        (* no correctives are possible *)
        else no_corr_actions
      ])
      (* no valid data: do nothing *)
      ~alt:no_corr_actions
in
(List.map (do_complete_fn true)  @@ P.stmts_with_rhs_maps_in_t c.p trig_name) @
(List.map (do_complete_fn false) @@ P.stmts_without_rhs_maps_in_t c.p trig_name)

(* rcv notification of a corrective finish from other nodes *)
let nd_rcv_corr_done c =
  let args = nd_rcv_corr_done_args in
  mk_global_fn nd_rcv_corr_done_nm args [] @@
    mk_block [
      (* update the corrective map *)
      mk_let ["do_delete"]
        (mk_apply' nd_update_corr_map_nm @@ ids_to_vars @@ fst_many args) @@

      mk_if (mk_var "do_delete")
        (mk_block [
          (* for profiling: mark tag with corrective done *)
          prof_property prof_tag_corr_done @@ ProfLatency("vid", "stmt_id");

          (* delete the whole stmt_cntr entry *)
          mk_update_at_with nd_stmt_cntrs_id (mk_var "stmt_id") @@
            mk_lambda' nd_stmt_cntrs_e @@
              mk_delete_block nd_stmt_cntrs_inner.id [mk_var "vid"; mk_cunknown];
          mk_decr nd_stmt_cntr_size.id;
          Proto.nd_post_delete_stmt_cntr c
        ])
        mk_cunit
    ]

(* receive_correctives:
 * ---------------------------------------
 * Function that gets called when a corrective message is received.
 * Receives bound variables and delta tuples for one map.
 *
 * Analogous to rcv_push for non-correctives
 * Has 2 parts: updating the local buffers, and executing the requested vid(s)
 * The local buffer is always updated at a new vid (one that was empty before),
 * adding to the value from an earlier vid, and propagating to future vids.
 *)
let nd_rcv_correctives_trig c t s =
  let corr_rmaps = List.filter (fun m -> List.mem m c.corr_maps) @@
    P.rhs_maps_of_stmt c.p s in
  List.map (fun m ->
    let buf_map_nm = P.buf_of_stmt_map_id c.p s m in
    let map_delta = D.map_ds_of_id c m ~global:false ~vid:false in
    let fn_nm = rcv_corrective_name_of_t c t s m in
    let ds_tag = "vids" in
    mk_global_fn fn_nm
      (* we always send back acks to the original address, s, vid tuple *)
      (* we also have delta_tuples, as well as corrective vids to extract *)
      (poly_args @ D.nd_rcv_corr_args)
      [t_int; t_int] @@
      (* accumulate delta for this vid and all following vids. This is a very
        * sensitive point in the protocol and it's essential this only be done
        * once for a given corrective *)
    (* skip over function variant *)
    mk_poly_skip_block fn_nm [

      (* NOTE: don't check tag, because we need to convert to delta tuples, and if cannot
         return 2 different collections for materialization purposes *)
      (* convert to delta_tuples *)
      mk_let ["delta_tuples"]
        (mk_poly_fold_tag' (map_delta.id^"_map")
          (mk_lambda4' ["acc", map_delta.t] p_idx p_off map_delta.e @@
            mk_insert_block "acc" @@ ids_to_vars @@ fst_many map_delta.e) @@
          mk_empty map_delta.t) @@

      (* increment the idx, offsets of the map variant *)
      mk_poly_skip_all_block (map_delta.id^"_map") [
        mk_apply'
          (D.nd_add_delta_to_buf_nm c m) @@
            (* pass the map indirection, false=not corrective *)
          [mk_var buf_map_nm; mk_cbool false; mk_var "vid"; mk_var "delta_tuples"];

        (* this data structure is required *)
        mk_check_tag' (ios_tag c ds_tag) @@
        (* for every computation vid, only execute if we have all the updates *)
        mk_let ["sent_msgs"]
          (mk_poly_fold_tag' ds_tag
            (mk_lambda4' ["acc_count", t_int] p_idx p_off ["compute_vid", t_vid] @@
              (* get the stmt counter *)
              mk_let ["cntr"]
                (mk_at_with' D.nd_stmt_cntrs_id (mk_cint s) @@
                 mk_lambda' D.nd_stmt_cntrs_e @@
                  mk_case_ns (mk_lookup' D.nd_stmt_cntrs_inner.id
                               [mk_var "compute_vid"; mk_cunknown]) "lkup"
                    (* 0 if we have no value (already deleted) *)
                    (mk_cint 0) @@
                    mk_fst @@ mk_snd @@ mk_var "lkup") @@
                (* check if our stmt_counter is 0 *)
                mk_if_eq (mk_var "cntr") (mk_cint 0)
                  (* if so, get bound vars from log *)
                  (let args = fst_many @@ D.args_of_t c t in
                  (if args <> [] then
                    mk_let args
                      (mk_apply'
                        (nd_log_get_bound_for t) [mk_var "compute_vid"])
                  else id_fn) @@
                    (* do_corrective, return number of msgs *)
                    mk_add (mk_var "acc_count") @@
                      mk_apply'
                        (do_corrective_name_of_t c t s m) @@
                          (ids_to_vars @@ fst_many orig_vals) @
                          args_of_t_as_vars_with_v ~vid:"compute_vid" c t @
                          [mk_var "delta_tuples"]) @@
                  (* else, do nothing *)
                  mk_var "acc_count")
              (mk_cint 0)) @@
          (* send an ack with how many msgs we sent on *)
          D.buffer_for_send nd_rcv_corr_done_nm "orig_addr"
            [mk_var "orig_vid"; mk_var "orig_stmt_id"; mk_var "hop"; mk_var "sent_msgs"];

          (* skip the vid section and return the new idx, offset *)
          mk_poly_skip_all' ds_tag
      ]
    ]) corr_rmaps

(* do corrective functions *)
(* very similar to do_complete, but we only have to do it for certain
 * (stmt, map) combinations.
 * Do_corrective , unlike do_complete, doesn't need to add to an earlier vid
 * value. Instead, it adds to the value that already resides at a specific
 * vid and propagates. *)
let nd_do_corrective_fns c t s ast =
  let corr_rmaps = List.filter (fun m -> List.mem m c.corr_maps) @@
    P.rhs_maps_of_stmt c.p s in
  List.map (fun m ->
    let tuple_typ = wrap_t_calc' @@ P.map_types_for c.p m in
    let fn_nm = do_corrective_name_of_t c t s m in
    let fn_args = D.orig_vals @ args_of_t_with_v c t @ ["delta_tuples", tuple_typ] in
    mk_global_fn fn_nm fn_args [t_int] @@
        let lmap = P.lhs_map_of_stmt c.p s in
        let send_corr_fn = send_corrective_name_of_t c lmap in
        let args, is_col, ast = M.modify_corr_ast c ast m s t in
        let delta = "delta_vals" in

        (* if we have loop vars, we need to filter the lmap values here *)
        let_lmap_filtering c delta s lmap
        (* We *can't* filter out 0 values, because they may add to a map
         * that didn't have any value, and initialize a value at that key *)
          (mk_flatten @@ mk_map (mk_lambda' args ast) @@ mk_var "delta_tuples")
            ~alt:(mk_cint 0) @@
            mk_block [
              (* add delta *)
              do_add_delta c (mk_var delta) lmap ~corrective:true;
              (* send correctives *)
              if List.exists ((=) lmap) c.corr_maps
              (* send correctives with hop + 1, and return the num of correctives *)
              then mk_apply' send_corr_fn @@
                (modify_e orig_vals ["hop", mk_add (mk_cint 1) @@ mk_var "hop"]) @
                [mk_var "vid"; mk_var delta]
              (* if we have no more correctives, return 0 *)
              else mk_cint 0
            ]
    ) corr_rmaps

(* function to write push data *)
let nd_handle_uniq_poly_nm = "nd_handle_uniq_poly"
let nd_handle_uniq_poly c =
  let ts = P.get_trig_list c.p ~sys_init:true ~delete:c.gen_deletes in
  let s_rhs = List.flatten @@ List.map (P.s_and_over_stmts_in_t c.p P.rhs_maps_of_stmt) ts in
  let bufs_m = List.map (fun (s,m) -> P.buf_of_stmt_map_id c.p s m, m) s_rhs in
  let tag_bufs_m = List.map (fun (buf, m) -> fst @@
                              List.find (fun (i, ti) -> ti.tag = buf) c.poly_tags, buf, m) bufs_m in
  mk_global_fn nd_handle_uniq_poly_nm ["poly_queue", upoly_queue.t] [] @@
  (* iterate over all buffer contents *)
  mk_if_eq (mk_size @@ mk_var "poly_queue") (mk_cint 0)
    mk_cunit @@
  mk_let ["idx"; "offset"] (mk_tuple [mk_cint 0; mk_cint 0]) @@
  mk_ignore @@ mk_poly_iter' @@
    mk_lambda'' (p_tag @ p_idx @ p_off) @@
      do_trace "nhu"
                [t_int, mk_var "tag";
                 t_int, mk_var "idx";
                 t_int, mk_var "offset"] @@
      List.fold_left (fun acc_code (tag, buf, m) ->
        let map_ds = map_ds_of_id ~global:true c m in
        let tup_ds = map_ds_of_id ~global:false ~vid:true c m in
        let tup_pat = pat_of_ds tup_ds in
        let map_pat = pat_of_flat_e ~add_vid:true ~has_vid:true map_ds @@ fst_many tup_pat in
        mk_if_eq (mk_var "tag") (mk_cint tag)
          (mk_block [
            mk_bind (mk_var buf) "buf_d" @@
              (* assign a fold result back to the buffer *)
              mk_assign "buf_d" @@ U.add_property "Move" @@
                mk_poly_fold_tag' buf
                  (mk_lambda'' (["acc", map_ds.t] @ poly_args_partial @
                                ["x", wrap_ttuple @@ snd_many @@ ds_e tup_ds]) @@
                    mk_let (fst_many @@ ds_e tup_ds) (mk_var "x") @@
                    mk_insert_block "acc" map_pat) @@
              mk_var "buf_d";
            (* skip the tags we just handled *)
            mk_poly_skip_all' buf
            ])
          acc_code)
      (mk_error "unhandled unique tag")
      tag_bufs_m

(* arg order: poly_args, const_args(count etc), trig specific_args, batch_id, vid, trig_args *)
let sub_trig_dispatch c fn_nm t_args =
  List.fold_left
    (fun acc_code (itag, ti) -> match ti.tag_typ with
        (* only match with the sub-triggers *)
        | SubTrig(has_ds, ts) when List.mem fn_nm ts ->
        mk_if (mk_eq (mk_var "tag") @@ mk_cint itag)
          (* look up this tag *)
          (mk_poly_at_with' ti.tag @@ mk_lambda' ti.args @@
            (* if we have subdata, the function must return the new idx, offset *)
            let batch_arg = if ti.batch_id then [mk_var "batch_id"] else [] in
            let trig_args = if ti.trig_args then t_args else [mk_var "vid"] in
            let call l = mk_apply' ti.fn @@
                l @ ti.const_args @ (ids_to_vars @@ fst_many @@ ti.args) @ batch_arg @ trig_args in
            if has_ds then call @@ ids_to_vars @@ fst_many D.poly_args
              (* otherwise we must skip ourselves *)
            else mk_block [call []; mk_poly_skip' ti.tag])
          acc_code
        | _ -> acc_code)
    (* the way to stop the loop is to keep the same idx, offset *)
    (mk_tuple [mk_var "idx"; mk_var "offset"])
    c.poly_tags

(* handle all sub-trigs that need only a vid (pushes) *)
let nd_no_arg_trig_sub_handler c t =
  let fn_nm = trig_no_arg_sub_handler_name_of_t t in
  mk_global_fn fn_nm (poly_args @ trig_no_arg_sub_handler_args) [t_int; t_int] @@
  (* skip over the entry tag *)
  mk_poly_skip_block fn_nm [
    (* clear the trig send bitmaps. These make sure we output a slim trig header
       for any sub-trigger output (ie. pushes) *)
    mk_set_all D.send_trig_header_bitmap.id [mk_cfalse];
    (* dispatch the sub triggers (pushes) *)
    mk_poly_iter' @@
      mk_lambda'' (p_tag @ p_idx @ p_off) @@
        (* print trace if requested *)
        do_trace ("nstsh"^trace_trig t)
                  [t_int, mk_var "vid"] @@
        sub_trig_dispatch c fn_nm @@ args_of_t_as_vars_with_v c t;
  ]

(* handle all sub-trigs that need only a vid (pushes) *)
let nd_load_arg_trig_sub_handler c t =
  let fn_nm = trig_load_arg_sub_handler_name_of_t t in
  let load_args = D.args_of_t c t in
  mk_global_fn fn_nm (poly_args @ trig_load_arg_sub_handler_args) [t_int; t_int] @@
  (* skip over the entry tag *)
  mk_poly_skip_block fn_nm [
    (* clear the trig send bitmaps. These make sure we output a slim trig header
       for any sub-trigger output (ie. pushes) *)
    mk_set_all D.send_trig_header_bitmap.id [mk_cfalse];
    (* load the trig args *)
    (if load_args <> [] then
      mk_let (fst_many @@ D.args_of_t c t)
        (mk_apply' (nd_log_get_bound_for t) [mk_var "vid"])
     else id_fn) @@
    (* dispatch the sub triggers *)
    mk_poly_iter' @@
      mk_lambda'' (p_tag @ p_idx @ p_off) @@
        (* print trace if requested *)
        do_trace ("nstsh"^trace_trig t)
                  [t_int, mk_var "vid"] @@
          sub_trig_dispatch c fn_nm @@ args_of_t_as_vars_with_v c t;
  ]

(* handle all sub-trigs that need trigger arguments *)
let nd_save_arg_trig_sub_handler c t =
  let fn_nm = trig_save_arg_sub_handler_name_of_t t in
  let t_args = trig_save_arg_sub_handler_args c t in
  mk_global_fn fn_nm (poly_args @ t_args) [t_int; t_int] @@
  (* skip over the entry tag *)
  mk_poly_skip_block fn_nm [
    (* save the bound args for this vid *)
    mk_apply' (nd_log_write_for c t) @@ args_of_t_as_vars_with_v c t;
    (* clear the trig send bitmaps. These make sure we output a trig header
       for any sub-trigger output (ie. pushes) *)
    mk_set_all D.send_trig_header_bitmap.id [mk_cfalse];
    (* dispatch the sub triggers *)
    mk_poly_iter' @@
      mk_lambda'' (p_tag @ p_idx @ p_off) @@
        (* print trace if requested *)
        do_trace ("ntsh"^trace_trig t)
                 [t_int, mk_var "vid";
                  t_int, mk_var "tag";
                  t_int, mk_var "idx";
                  t_int, mk_var "offset"] @@
        sub_trig_dispatch c fn_nm @@ args_of_t_as_vars_with_v c t;
  ]

(* receive warmup push *)
let nd_rcv_warmup_push c =
  let fn_nm = D.nd_rcv_warmup_push_nm in
  let m_tags =
    List.filter (fun (_, (stag, _, _)) -> str_suffix "_warmup" stag) c.poly_tags in
  mk_global_fn fn_nm
    poly_args
    [t_int; t_int] @@
  mk_poly_skip_block fn_nm [
    mk_poly_iter'
      (mk_lambda3' p_tag p_idx p_off @@
        List.fold_left (fun acc_code (itag, (stag,_,ts)) ->
          let m_nm = str_drop_end (String.length "_warmup") stag in
          let m_i_ts = P.map_ids_types_for c.p @@ P.map_id_of_name c.p m_nm in
          let k, v = list_split (-1) @@ ids_to_vars @@ fst_many m_i_ts in
          mk_if_eq (mk_var "tag") (mk_cint itag)
            (mk_block [
                mk_poly_at_with' stag @@
                mk_lambda' m_i_ts @@
                  mk_bind (mk_var m_nm) "d" @@
                mk_insert "d" [mk_cint 0; mk_tuple k; mk_tuple v] ;

                mk_poly_skip' stag
            ])
            acc_code)
        (mk_error "unrecognized map name")
        m_tags)
  ]

(* dummy do_reads to handle typechecking etc *)
let do_reads c =
  let m_nm_ts = List.map (fun m -> m, P.map_name_of c.p m, P.map_ids_types_for c.p m) @@
    P.get_maps_with_keys c.p in
  List.map (fun (m, m_nm, id_ts) ->
      let k_t, v_t = list_split (-1) @@ snd_many id_ts in
      let ts = [wrap_ttuple k_t; wrap_ttuple v_t] in
      mk_global_fn ("doRead"^m_nm) ["addr", t_addr; "s", t_string] ts @@
        default_value_of_t @@ wrap_ttuple ts
    )
    m_nm_ts

let sw_warmup_push_bitmap =
  let init = mk_map (mk_lambda' unknown_arg mk_cfalse) @@ mk_var D.my_peers.id in
  create_ds ~init "warmup_push_bitmap" @@ wrap_tvector t_bool

(* loop trigger per map *)
let sw_warmup_loops c =
  let m_nm_ts = List.map (fun m -> m, P.map_name_of c.p m, P.map_ids_types_for c.p m) @@
    P.get_maps_with_keys c.p in
  List.map (fun (m, m_nm, id_ts) ->
    let fn_nm = m_nm^"_warmup_loop" in
    let k, v = list_split (-1) @@ fst_many @@ id_ts in
    mk_code_sink' fn_nm unit_arg [] @@
    mk_let ["batch_id"] (mk_cint 0) @@
    mk_block [
      clear_poly_queues ~unique:false c;
      mk_set_all sw_warmup_push_bitmap.id [mk_cfalse];
      mk_iter (mk_lambda' unknown_arg @@
        mk_if (mk_apply' "hasRead" [G.me_var; mk_cstring m_nm])
          (mk_let ["tuple"] (mk_apply' ("doRead"^m_nm) [G.me_var; mk_cstring m_nm]) @@
           mk_let k (mk_fst @@ mk_var "tuple") @@
           mk_let v (mk_snd @@ mk_var "tuple") @@
           R.route_lookup c m (mk_cint m :: (List.map mk_tup_just @@ ids_to_vars k)) (mk_cint 0) @@
             mk_iter_bitmap'
               (mk_block [
                   (* if we need to, send the warmup push header *)
                   mk_if (mk_not @@ mk_at' sw_warmup_push_bitmap.id @@ mk_var "ip")
                     (mk_block [
                         buffer_for_send nd_rcv_warmup_push_nm "ip" [];
                         mk_insert_at sw_warmup_push_bitmap.id (mk_var "ip") [mk_ctrue]
                     ])
                     mk_cunit;
                  buffer_for_send (m_nm^"_warmup") "ip" (ids_to_vars @@ k @ v)
               ])
               R.route_bitmap.id)
          mk_cunit
      ) @@
      mk_range TList (mk_cint 0) (mk_cint 1) @@ mk_var sw_warmup_block_size.id;
      send_poly_queues;
      mk_if (mk_apply' "hasRead" [G.me_var; mk_cstring m_nm])
        (mk_send_me fn_nm) @@
        (* if no more values, send to barrier *)
        mk_send_master Proto.ms_post_warmup_barrier_nm
    ])
  m_nm_ts

(* code for the switch to send warmup pushes *)
let sw_warmup c =
  let m_nm_ts = List.map (fun m -> m, P.map_name_of c.p m, P.map_types_for c.p m) @@
    P.get_maps_with_keys c.p in
  mk_code_sink' Proto.sw_warmup_nm [] [] @@
  mk_block @@
    List.flatten @@ List.map (fun (m, m_nm, ts) ->
        [mk_apply' "openFile" [G.me_var; mk_cstring m_nm; mk_var @@ m_nm^"_warmup_path";
                              mk_cstring "k3"; mk_cfalse; mk_cstring "r"];
         mk_send_me @@ m_nm^"_warmup_loop"])
      m_nm_ts

(*** central triggers to handle dispatch for nodes and switches ***)

(* handles rcv_fetch, rcv_put, rcv_do_complete, rcv_push, rcv_corrective, rcv_ack *)
(* we need to handle buffering fetches (rcv_fetch) at the aggregate level *)
let trig_dispatcher_nm = "trig_dispatcher"
let trig_dispatcher c =
  mk_global_fn trig_dispatcher_nm
    ["batch_id", t_vid; "poly_queue", poly_queue.t] [] @@
  mk_let_block ["is_isobatch"] (is_isobatch_id "batch_id") [
    mk_if (mk_and (mk_not @@ mk_var corrective_mode.id) @@ mk_var "is_isobatch")
      (* clear dses *)
      (mk_apply' clear_buffered_fetch_helper_nm []) mk_cunit;

    (* iterate over all buffer contents *)
    mk_let ["idx"; "offset"] (mk_tuple [mk_cint 0; mk_cint 0]) @@
    mk_ignore @@ mk_poly_iter' @@
      mk_lambda'' ["tag", t_int; "idx", t_int; "offset", t_int] @@
        (* print trace if requested *)
        do_trace "td"
                 [t_int, mk_var "tag";
                  t_int, mk_var "idx";
                  t_int, mk_var "offset"] @@
        List.fold_left
          (fun acc_code (itag, ti) -> match ti.tag_typ with
             | Trig has_ds ->
              mk_if (mk_eq (mk_var "tag") @@ mk_cint itag)
                (* look up this tag *)
                (mk_poly_at_with' ti.tag @@ mk_lambda' ti.args @@
                  (* if we have subdata, the function must return the new idx, offset *)
                  let batch_arg = if ti.batch_id then ["batch_id", t_vid] else [] in
                  let call l =
                    mk_apply' ti.fn @@
                      ti.const_args @ ids_to_vars @@ fst_many @@ l @ batch_arg @ ti.args in
                  if has_ds then call D.poly_args
                    (* otherwise we must skip ourselves *)
                  else mk_block [call []; mk_poly_skip' ti.tag])
                acc_code
             | _ -> acc_code)
          (mk_error' @@ mk_concat (mk_cstring "unmatched tag: ") @@ mk_soi @@ mk_var "tag")
          c.poly_tags;

    mk_if (mk_var "is_isobatch")
      (mk_block [
          mk_if (mk_not @@ mk_var corrective_mode.id)
            (* move the temporary buffered_fetch data into the permanent ds *)
            (mk_iter_bitmap' ~idx:stmt_ctr.id
              (mk_block [
                mk_let ["x"]
                  (mk_delete_at isobatch_buffered_fetch_helper_id @@ mk_var stmt_ctr.id) @@
                mk_update_at_with isobatch_buffered_fetch_vid_map_id (mk_var stmt_ctr.id) @@
                  mk_lambda' isobatch_vid_map_e @@
                    mk_insert_block "inner" [mk_var "batch_id"; mk_var "x"]
              ])
              rcv_fetch_isobatch_decision_bitmap_id)
            mk_cunit;
          (* for pushes, send the batch_push messages last, so all data pushes have
           * already been received *)
          mk_apply' nd_send_isobatch_push_meta_nm [mk_var "batch_id"];
        ])
      mk_cunit;

    send_poly_queues;
  ]

let trig_dispatcher_unique_nm = "trig_dispatcher_unique"
let trig_dispatcher_unique c =
  mk_global_fn trig_dispatcher_unique_nm
    ["batch_id", t_vid; "poly_queue", poly_queue.t; "upoly_queue", upoly_queue.t] [] @@
  mk_block [
    clear_poly_queues c;
    (* handle any unique poly data *)
    mk_apply' nd_handle_uniq_poly_nm [mk_var "upoly_queue"];
    (* continue with regular dispatching *)
    mk_apply' trig_dispatcher_nm [mk_var "batch_id"; mk_var "poly_queue"];
  ]

let nd_dispatcher_buf_inner =
  let e = ["batch_id", t_vid; "sender_ip", t_int; "poly_queue", poly_queue.t] in
  create_ds ~e "inner_dispatcher_buf" @@ t_of_e e

(* buffer for dispatcher to reorder poly msgs *)
let nd_dispatcher_buf =
  let e = ["num", t_int; "batch_info", nd_dispatcher_buf_inner.t] in
  create_ds "dispatcher_buf" ~e @@ wrap_tmap' @@ snd_many e

(* remember the last number we've seen *)
let nd_dispatcher_last_num = create_ds "nd_dispatcher_last_num" @@ mut t_int

(* trigger version of dispatcher. Called by other nodes *)
let trig_dispatcher_trig c =
  mk_code_sink' trig_dispatcher_trig_nm
    ["batch_id", t_vid; "poly_queue", poly_queue.t] [] @@
  mk_block [
    mk_poly_unpack (mk_var "poly_queue");
    clear_poly_queues c;
    mk_apply' trig_dispatcher_nm [mk_var "batch_id"; mk_var "poly_queue"]
  ]

let trig_dispatcher_trig_unique c =
  mk_code_sink' trig_dispatcher_trig_unique_nm
    ["batch_id", t_vid; "poly_queue", poly_queue.t; "upoly_queue", upoly_queue.t] [] @@
  mk_block [
    mk_poly_unpack (mk_var "poly_queue");
    mk_poly_unpack (mk_var "upoly_queue");
    mk_apply' trig_dispatcher_unique_nm
      [mk_var "batch_id"; mk_var "poly_queue"; mk_var "upoly_queue"]
  ]

(* trig dispatcher from switch to node. accepts a msg number telling it how to order messages *)
(* @msg_num: number of consecutive message. Used to order buffers in corrective mode
   so we avoid having too many correctives. *)
let nd_dispatcher_next_num = create_ds "nd_dispatcher_next_num" @@ mut t_int

let nd_from_sw_trig_dispatcher_trig c =
  mk_code_sink' nd_from_sw_trig_dispatcher_trig_nm
    ["num", t_int; "batch_data", nd_dispatcher_buf_inner.t] [] @@
  mk_let ["batch_id"; "sender_ip"; "poly_queue"] (mk_var "batch_data") @@
  mk_let_block ["is_isobatch"] (is_isobatch_id "batch_id")
  [
    mk_assign nd_dispatcher_next_num.id @@
      (mk_if_eq (mk_var nd_dispatcher_last_num.id) (mk_var g_max_int.id)
        (mk_cint 0) @@
        mk_add (mk_var nd_dispatcher_last_num.id) @@ mk_cint 1);
    (* check if we're contiguous *)
    mk_if_eq (mk_var "num") (mk_var nd_dispatcher_next_num.id)
      (* then dispatch right away *)
      (mk_block [
          (* unpack the polyqueue *)
          mk_poly_unpack (mk_var "poly_queue");
          mk_assign nd_dispatcher_last_num.id @@ mk_var nd_dispatcher_next_num.id;
          mk_incr nd_dispatcher_next_num.id;
          clear_poly_queues c;
          (* buffer the ack to the switch *)
          GC.nd_ack_send_code ~addr_nm:"sender_ip" ~vid_nm:"batch_id";

          mk_if (mk_var "is_isobatch")
            (mk_apply' clear_isobatch_stmt_helper_nm [])
            mk_cunit;

          mk_apply' trig_dispatcher_nm [mk_var "batch_id"; mk_var "poly_queue"];

          (* check if we need to move stuff from the isobatch stmt helper *)
          mk_if (mk_and (mk_var "is_isobatch") @@ mk_var isobatch_stmt_helper_has_content.id)
            (mk_apply' move_isobatch_stmt_helper_nm [mk_var "batch_id"])
            mk_cunit;
       ]) @@
      (* else, stash the poly_queue in our buffer *)
      mk_insert nd_dispatcher_buf.id
        [mk_var "num"; mk_tuple
           [mk_var "batch_id"; mk_var "sender_ip"; mk_var "poly_queue"]]
    ;
    (* check if the next num is in the buffer *)
    mk_delete_with nd_dispatcher_buf.id [mk_var nd_dispatcher_next_num.id; mk_cunknown]
      (mk_lambda' unit_arg @@ mk_cunit)
      (* recurse with the next number *)
      (mk_lambda' nd_dispatcher_buf.e @@
       mk_send nd_from_sw_trig_dispatcher_trig_nm G.me_var
         [mk_var "num"; mk_var "batch_info"])
  ]

let sw_event_driver_isobatch_nm = "sw_event_driver_isobatch"
let sw_event_driver_isobatch c =
  let trig_list = StrSet.of_list @@ P.get_trig_list c.p in
  let tags = List.filter (fun (_, ti) ->
      ti.tag_typ = Event && (StrSet.mem ("insert_"^ti.tag) trig_list || ti.tag = "sentinel"))
    c.poly_tags in
  mk_global_fn sw_event_driver_isobatch_nm
    ["batch_id", t_vid; "poly_queue", poly_queue.t] [t_vid] @@
  mk_let ["idx"] (mk_cint 0) @@
  mk_let ["offset"] (mk_cint 0) @@
  mk_let ["tag"] (mk_poly_tag_at (mk_var "poly_queue") @@ mk_cint 0) @@
  List.fold_left (fun acc_code (i, ti) ->
      mk_if_eq (mk_var "tag") (mk_cint i)
        (if ti.tag = "sentinel" then
           mk_block [
             Proto.sw_seen_sentinel ~check_size:false;
             mk_var "batch_id"
           ]
        else
          mk_poly_at_with' ti.tag @@ mk_lambda' ti.args @@
          (* different if we produce deletes *)
          let wrap_check e =
            mk_if (mk_var "do_insert")
              e @@
              mk_apply' (send_fetches_isobatch_name_of_t @@ "delete_"^ti.tag)
                [mk_var "batch_id"; mk_var "poly_queue"]
          in
          let do_insert =
            mk_apply' (send_fetches_isobatch_name_of_t @@ "insert_"^ti.tag)
              [mk_var "batch_id"; mk_var "poly_queue"]
          in
          if c.gen_deletes then wrap_check do_insert else do_insert)
        acc_code)
    (mk_error "mismatch on event id")
    tags

let sw_event_driver_single_vid_nm = "sw_event_driver_single_vid"
let sw_event_driver_single_vid c =
  let trig_list = StrSet.of_list @@ P.get_trig_list c.p in
  mk_global_fn sw_event_driver_single_vid_nm
    ["batch_id", t_vid; "poly_queue", poly_queue.t] [t_vid] @@
  mk_poly_fold
    (mk_lambda4' ["vid", t_vid] p_tag p_idx p_off @@

      (* print trace if requested *)
      do_trace "sed"
        [t_int, mk_var "vid";
        t_int, mk_var "tag";
        t_int, mk_var "idx";
        t_int, mk_var "offset"] @@

        mk_block [
          (* clear the trig send bitmaps for each event *)
          mk_set_all D.send_trig_header_bitmap.id [mk_cfalse] ;

          List.fold_left (fun acc_code (i, ti) ->
            (* check if we match on the id *)
            mk_if_eq (mk_var "tag") (mk_cint i)
              (if ti.tag = "sentinel" then
                (* don't check size of event queue *)
                Proto.sw_seen_sentinel ~check_size:false
              else
                let send_fetches pref =
                  let ss = P.stmts_of_t c.p @@ pref^ti.tag in
                  (mk_block @@ List.map (fun s ->
                    mk_apply' (send_fetch_single_vid_name_of_t (pref^ti.tag) s) @@
                      ids_to_vars @@ "vid":: (fst_many @@ tl ti.args)) ss)
                in
                mk_poly_at_with' ti.tag @@
                  mk_lambda' ti.args @@
                      mk_if (mk_var "do_insert")
                        (send_fetches "insert_")
                        (if c.gen_deletes then send_fetches "delete_" else mk_cunit))
              acc_code)
          (mk_error "mismatch on event id") @@
          List.filter (fun (_, ti) ->
              ti.tag_typ = Event &&
              (StrSet.mem ("insert_"^ti.tag) trig_list || ti.tag = "sentinel"))
            c.poly_tags
        ;
        next_vid @@ mk_var "vid"
      ])
  (mk_var "batch_id") @@
  mk_var "poly_queue"

(* save the current_batch_id between receiving the token and vector clock *)
let sw_token_has_data = create_ds "sw_token_has_data" @@ mut t_bool
let sw_token_current_batch_id = create_ds "sw_token_current_batch_id" @@ mut t_vid

(* The rcv_token trigger: loop over the event data structures as long as we have spare vids *)
(* We essentially have 2 loops to allow concurrent switch operation: the next_vid loop (token),
   and the vector_clock loop *)
let sw_rcv_token_trig c =
  mk_code_sink' sw_rcv_token_trig_nm
    ["batch_id2", t_vid] [] @@
    (* convert to isobatch batch id if needed *)
    mk_let_block ["batch_id"]
      (mk_if (mk_var isobatch_mode.id)
         (to_isobatch @@ mk_var "batch_id2") @@
         mk_var "batch_id2")
    [
      mk_assign sw_token_current_batch_id.id @@ mk_var "batch_id";
      mk_assign sw_token_has_data.id mk_cfalse;
      (* if we're initialized and we have stuff to send *)
      mk_if (mk_and (mk_var D.sw_init.id) @@
                    mk_gt (mk_size @@ mk_var D.sw_event_queue.id) @@ mk_cint 0)
        (mk_case_sn (mk_peek @@ mk_var D.sw_event_queue.id) "poly_queue"
          (mk_block [
            mk_poly_unpack @@ mk_var "poly_queue";
            clear_poly_queues c;
            mk_assign sw_token_has_data.id mk_ctrue;

            (* for debugging, sleep if we've been asked to *)
            mk_if (mk_neq (mk_var D.sw_event_driver_sleep.id) @@ mk_cint 0)
              (mk_apply' "usleep" [mk_var D.sw_event_driver_sleep.id])
              mk_cunit;
            (* for profiling, save the vid and time *)
            prof_property prof_tag_pre_send_fetch @@ ProfLatency("batch_id", "-1");

            (* clear out the trig arg map: it's batch-specific *)
            mk_apply' clear_send_trig_args_map_nm [];

            (* calculate the next vid using the size of the poly_queue and send it on *)
            mk_let_block ["next_vid"]
              (mk_mult
                (mk_add (mk_divi (mk_var "batch_id") @@ mk_cint 2) @@
                  mk_size @@ mk_var "poly_queue") @@
                mk_cint 2)
              [
                (* send the token to the next switch for low latency and parallelism *)
                mk_send sw_rcv_token_trig_nm (mk_var TS.sw_next_switch_addr.id) [mk_var "next_vid"];

                (* dispatch the events, preparing the poly_queues *)
                (let e = mk_apply' sw_event_driver_isobatch_nm [mk_var "batch_id"; mk_var "poly_queue"] in
                if not c.gen_single_vid then mk_ignore e
                else
                  mk_ignore @@ mk_if (mk_var isobatch_mode.id) e @@
                      mk_apply' sw_event_driver_single_vid_nm [mk_var "batch_id"; mk_var "poly_queue"]);

                (* finish popping the incoming queue *)
                mk_pop D.sw_event_queue.id;
                (* update highest vid seen *)
                mk_assign TS.sw_highest_vid.id @@ mk_var "next_vid";

                (* move the used poly_queues to the sw_poly_queues so global state
                   doesn't get interrupted until the rcv_vector_clock *)
                mk_set_all sw_poly_queue_bitmap.id [mk_cfalse];
                mk_iter_bitmap'
                  (mk_block [
                    mk_let ["pq"] (mk_delete_at poly_queues.id @@ mk_var "ip") @@
                      mk_insert_at sw_poly_queues.id (mk_var "ip") [mk_var "pq"];
                    mk_insert_at sw_poly_queue_bitmap.id (mk_var "ip") [mk_ctrue];
                  ])
                 D.poly_queue_bitmap.id;

                (* for profiling, annotate with the last vid seen *)
                prof_property prof_tag_post_send_fetch @@ ProfLatency("next_vid", "-1");
            ]]) @@
          mk_error "oops") @@
        (* otherwise send the same vid *)
        mk_send sw_rcv_token_trig_nm (mk_var TS.sw_next_switch_addr.id) [mk_var "batch_id"]
    ]

(* The vector clock is sent separately after the token, to make sure that the switches
   don't have to wait for each other and can process in parallel *)
let sw_rcv_vector_clock_trig =
  mk_code_sink' sw_rcv_vector_clock_nm
    ["vector_clock2", TS.sw_vector_clock.t] [] @@
    mk_if (mk_var sw_token_has_data.id)
      (* update the vector clock by bits in the outgoing poly_queues *)
      (* convert to isobatch batch id if needed *)
      (mk_let_block ["vector_clock"]
        (mk_agg_bitmap' ~move:true
          ["acc", TS.sw_vector_clock.t]
          (mk_update_at_with_block "acc" (mk_var "ip") @@
            mk_lambda' ["x", t_int] @@
              (* if we're at max_int, skip to 0 so we don't get negatives *)
              mk_if (mk_eq (mk_var "x") @@ mk_var g_max_int.id)
                (mk_cint 0) @@
                mk_add (mk_cint 1) @@ mk_var "x")
          (mk_var "vector_clock2")
          sw_poly_queue_bitmap.id)
        [
          (* send (move) the outgoing polyqueues *)
          mk_let ["send_count"]
            (mk_agg_bitmap' ["count", t_int]
              (* move and delete the sw_poly_queue and ship it out with the vector clock num
                 pull out the sw_poly_queue *)
                (mk_let_block ["pq"] (mk_delete_at sw_poly_queues.id @@ mk_var "ip")
                  [
                    prof_property 0 @@ ProfSendPoly(sw_token_current_batch_id.id, "ip", "pq");
                    mk_sendi nd_from_sw_trig_dispatcher_trig_nm (mk_var "ip")
                      [mk_at' "vector_clock" @@ mk_var "ip";
                      mk_tuple
                        [mk_var sw_token_current_batch_id.id;
                          mk_var D.me_int.id;
                          mk_var "pq"]];
                    mk_add (mk_var "count") @@ mk_cint 1
                  ])
              (mk_cint 0) @@
              sw_poly_queue_bitmap.id) @@
          (* save the latest ack send info *)
          GC.sw_update_send ~n:(mk_var "send_count") ~vid_nm:sw_token_current_batch_id.id;
          (* send the new (vid, vector clock). make sure it's after we use vector
              clock data so we can move *)
          mk_send sw_rcv_vector_clock_nm (mk_var TS.sw_next_switch_addr.id) [mk_var "vector_clock"];

          (* check if we're done *)
          Proto.sw_check_done ~check_size:true
        ]) @@
      (* if no data, just pass on vector clock *)
      mk_send sw_rcv_vector_clock_nm (mk_var TS.sw_next_switch_addr.id) [mk_var "vector_clock2"]

let sw_sent_demux_ctr = create_ds "sw_sent_demux_ctr" @@ mut t_int
let sw_total_demux_ctr = create_ds "sw_total_demux_ctr" @@ mut t_int
(* 2 poly queues to allow isobatch creation *)
let sw_demux_poly_queues =
  let e = ["inner", D.poly_queue.t] in
  let init = mk_map (mk_lambda' unknown_arg @@ mk_empty D.poly_queue.t) @@
    k3_container_of_list t_bool_vector @@ [mk_cfalse; mk_cfalse] in
  create_ds ~init ~e "sw_demux_poly_queues" @@ wrap_tvector D.poly_queue.t

(* for isobatch creation, keep track of last trigger/action (insert/delete) *)
let sw_demux_last_trig =
  create_ds ~init:(mk_cstring "first") "sw_demux_last_trig" @@ mut t_string
let sw_demux_last_action = create_ds "sw_demux_last_action" @@ mut t_int
(* switch polybuffers for isobatch creation *)
let sw_demux_poly_target = create_ds "sw_demux_poly_target" @@ mut t_int

(* the demux trigger takes the single stream and demuxes it *)
(* it pushes a certain number of events onto the polybuffer queue *)
(* this code is specific to the interpreter version *)
let sw_demux_nm = "sw_demux"
let sw_demux c =
  let combo_t, t_arg_map = D.combine_trig_args c in
  let combo_arr_t = Array.of_list combo_t in
  (* for dates, we need to parse to int *)
  let convert_date i =
    if combo_arr_t.(i).typ = TDate then
      mk_apply' "parse_sql_date" |- singleton
    else id_fn
  in
  let sentinel_code e =
    (* stash the sentinel index in the queue *)
    mk_if (mk_eq (mk_fst @@ mk_var "args") @@ mk_cstring "")
      (mk_block [
          (* switch target *)
          mk_assign sw_demux_poly_target.id @@
            mk_if_eq (mk_var sw_demux_poly_target.id) (mk_cint 0) (mk_cint 1) (mk_cint 0);
          mk_update_at_with sw_demux_poly_queues.id (mk_var sw_demux_poly_target.id) @@
            mk_lambda' sw_demux_poly_queues.e @@
              mk_poly_insert_block "sentinel" "inner" [];
          mk_tuple [mk_ctrue; mk_ctrue; mk_ctrue]
        ])
      e
  in
  mk_code_sink' sw_demux_nm ["args", wrap_ttuple @@ List.map str_of_date_t combo_t] [] @@
  (* create a poly queue with a given number of messages *)
    mk_let ["trig_id"] (mk_fst @@ mk_var "args") @@
    mk_let ["action"]  (mk_snd @@ mk_var "args") @@
    mk_let_block ["do_incr"; "do_send"; "force_split"]
      (sentinel_code @@
        (* check if this matches our switch id *)
       mk_if
          (mk_neq
            (mk_apply' "mod" [mk_var sw_total_demux_ctr.id; mk_var num_switches.id]) @@
            mk_var D.sw_csv_index.id)
          (* if we don't match on the mod, don't insert but increment *)
          (mk_tuple [mk_ctrue; mk_cfalse; mk_cfalse]) @@
          (* else, we match *)
          StrMap.fold (fun trig arg_indices acc_code ->
            let args =
              (* add 1 for tuple access *)
              List.map (fun i -> convert_date i @@ mk_subscript (i+1) @@ mk_var "args") arg_indices
            in
            (* check if we match on the trig id *)
            mk_if_eq (mk_var "trig_id") (mk_cstring trig)
              (mk_let ["do_insert"] (mk_eq (mk_var "action") @@ mk_cint 1) @@
               mk_if (mk_and (mk_var isobatch_mode.id) @@
                       mk_and (mk_neq (mk_var sw_demux_last_trig.id) @@ mk_cstring "first") @@
                         mk_or (mk_neq (mk_var "trig_id") @@ mk_var sw_demux_last_trig.id) @@
                           mk_neq (mk_var "action")  @@ mk_var sw_demux_last_action.id)
                (mk_block [
                    (* alternate to other buffer *)
                    mk_assign sw_demux_poly_target.id @@
                      mk_if_eq (mk_var sw_demux_poly_target.id) (mk_cint 0) (mk_cint 1) (mk_cint 0);
                    mk_update_at_with sw_demux_poly_queues.id (mk_var sw_demux_poly_target.id) @@
                      mk_lambda' sw_demux_poly_queues.e @@
                        mk_poly_insert_block trig "inner" @@ (mk_var "do_insert")::args;
                    (* update memory *)
                    mk_assign sw_demux_last_trig.id @@ mk_var "trig_id";
                    mk_assign sw_demux_last_action.id @@ mk_var "action";
                    mk_tuple [mk_ctrue; mk_ctrue; mk_ctrue]
                 ]) @@
                (* stay in current buffer *)
                 mk_block [
                  mk_assign sw_demux_last_trig.id @@ mk_var "trig_id";
                  mk_assign sw_demux_last_action.id @@ mk_var "action";
                  mk_update_at_with sw_demux_poly_queues.id (mk_var sw_demux_poly_target.id) @@
                    mk_lambda' sw_demux_poly_queues.e @@
                      mk_poly_insert_block trig "inner" @@ (mk_var "do_insert")::args;
                  mk_tuple [mk_ctrue; mk_ctrue; mk_cfalse]
                ]) @@
              acc_code)
            t_arg_map @@
            mk_error "unrecognized trigger") [
    (* increment counter if we saw a valid trigger *)
    mk_if (mk_var "do_incr") (mk_incr sw_total_demux_ctr.id) mk_cunit;
    mk_if (mk_var "do_send") (mk_incr sw_sent_demux_ctr.id) mk_cunit;
    (* ship the other buffer if we hit the count or got a split *)
    mk_if (mk_or (mk_eq (mk_cint 0) @@
                    mk_apply' "mod" [mk_var sw_sent_demux_ctr.id; mk_var D.sw_poly_batch_size.id]) @@
                  mk_var "force_split")
      (mk_let_block ["target"]
        (* alternate target if force_split *)
        (mk_if (mk_var "force_split")
            (mk_if_eq (mk_var sw_demux_poly_target.id) (mk_cint 0) (mk_cint 1) @@ mk_cint 0) @@
            (* else, same target *)
            mk_var sw_demux_poly_target.id) [
         (* check that we have some content *)
         mk_if (mk_at_with' sw_demux_poly_queues.id (mk_var "target") @@
                  mk_lambda' sw_demux_poly_queues.e @@
                    mk_neq (mk_size @@ mk_var "inner") @@ mk_cint 0)
          (mk_block [
            (* copy the polybuffer to the queue *)
            mk_insert sw_event_queue.id [mk_delete_at sw_demux_poly_queues.id (mk_var "target")];
            (* insert an empty poly_queue *)
            mk_insert_at sw_demux_poly_queues.id (mk_var "target") [mk_empty D.poly_queue.t];
           ]) mk_cunit;
          (* check for sentinel, in which case we need to send the new buffer as well *)
          mk_if_eq (mk_var "trig_id") (mk_cstring "")
            (mk_block [
              (* copy the extra sentinel polybuffer to the queue *)
              mk_insert sw_event_queue.id [mk_delete_at sw_demux_poly_queues.id @@ mk_var sw_demux_poly_target.id];
              (* insert an empty poly_queue *)
              mk_insert_at sw_demux_poly_queues.id (mk_var sw_demux_poly_target.id) [mk_empty D.poly_queue.t];
              ]
            )
            mk_cunit
        ])
      mk_cunit
  ]

(* demuxer that supports an eventq input *)
(* project out the stuff we don't use *)
let sw_demux_poly_nm = "sw_demux_poly"
let sw_demux_poly c =
  let event_trigs = P.get_trig_list c.p ~corrective:false ~delete:false ~sys_init:false in
  mk_code_sink' sw_demux_poly_nm ["poly_queue", D.poly_event_queue.t] [] @@
  mk_let ["acc"]
    (mk_poly_fold
      (mk_lambda4' ["acc", D.poly_queue.t] p_tag p_idx p_off @@
       (* tracing if requested *)
       do_trace "demux"
         [t_int, mk_var "tag";
          t_int, mk_var "idx";
          t_int, mk_var "offset"] @@
       List.fold_left (fun acc_code t ->
           let wide_args = ("do_insert", t_bool)::P.args_of_t c.p t in
           let args = ("do_insert", t_bool)::args_of_t c t in
           let stag = str_drop (String.length "insert_") t in
           let itag = fst @@ List.find (fun (_,(s,_)) -> stag = s) c.event_tags in
           mk_if (mk_eq (mk_var "tag") @@ mk_cint itag)
             (* take a copy hit here because we can't write to closure *)
             (mk_let (fst_many wide_args) (mk_poly_at' stag) @@
              mk_poly_insert_block stag "acc" @@ ids_to_vars @@ fst_many args)
             acc_code)
         (* base condition *)
         (mk_if (mk_eq (mk_var "tag") @@ mk_cint 0)
            (mk_poly_insert_block "sentinel" "acc" [mk_cunit]) @@
            mk_error "unrecognized tag") @@
         event_trigs)
      (mk_var D.empty_poly_queue.id) @@
     mk_var "poly_queue") @@

    mk_block [
      (* add the poly queue to our queue of queues *)
      mk_insert sw_event_queue.id [mk_var "acc"]
    ]

let flatteners c =
  let l = snd_many @@ D.uniq_types_and_maps ~uniq_indices:false c in
  List.map (fun (t, maps) ->
    let map_ds = map_ds_of_id ~global:true ~vid:false c (hd maps) in
    let pat = pat_of_ds ~flatten:true ~drop_vid:true ~expr:(mk_var "tuple") map_ds in
    mk_global_fn ("flatten_"^strcatmap ~sep:"_" K3PrintSyntax.string_of_type t)
    ["tuple", snd @@ unwrap_tcol map_ds.t] [wrap_ttuple t] @@
    mk_tuple @@ fst_many pat) l

let str_of_date_t t = match t.typ with
  | TDate -> {t with typ = TString}
  | x -> t

(* we take the existing default role and prepend it with a one-shot to
 * call out on-init function *)
let roles_of c (ast:program_t) =
  (* extra flows for master *)
  let ms_flows = List.map mk_no_anno [
     Source(Resource("master",
       Stream(t_unit, ConstStream(mk_singleton (wrap_tlist t_unit) [mk_cunit]))));
     BindFlow("master", Proto.ms_send_addr_self_nm);
     Instruction(Consume("master"));
    ] in
  let sw_flows_old = List.map mk_no_anno [
    Source(Resource("switch_old",
      Handle(wrap_ttuple @@ List.map str_of_date_t @@ fst @@ combine_trig_args c,
        File c.stream_file,
        CSV)));
    BindFlow("switch_old", sw_demux_nm);
    Instruction(Consume("switch_old"));
    ] in
  let sw_flows_new = List.map mk_no_anno [
    Source(Resource("switch",
      Handle(D.poly_event_queue.t, PolyFileSeq("seqfiles", "inorder"), BIN)));
    BindFlow("switch", sw_demux_poly_nm);
    Instruction(Consume("switch"));
  ] in

  List.map mk_no_anno [
    Role("master", ms_flows);
    Role("switch_old", sw_flows_old);
    Role("switch", sw_flows_new);
    Role("timer", []);
    Role("node", []);
  ]

(* loader vars for ast *)
let gen_loader_vars ast =
  let tables = ModifyAst.loader_tables ast in
  List.map (fun (s, f) ->
    mk_global_val_init (s^"_path") t_string @@ mk_cstring f) tables

let declare_global_vars c ast =
  (* TODO: dummy map currently needed for MapE generation *)
  mk_global_val "dummy_map" (wrap_tmap' [t_string; wrap_tbag' [t_int; t_int]]) ::
  (* dummy switch path variable. Will be filled at cpp stage *)
  decl_global
    (create_ds "switch_path" t_string ~init:(mk_cstring "agenda.csv")) ::
  (* path variables for any csv loaders *)
  gen_loader_vars ast @
  Proto.global_vars c @
  D.global_vars c (ModifyAst.map_inits_from_ast c ast) @
  Timer.global_vars @
  TS.global_vars @
  K3Ring.global_vars @
  [K3Route.calc_dim_bounds] @ (* needed for global_vars *)
  K3Route.global_vars c @
  K3Shuffle.global_vars @
  GC.global_vars c @
  List.map decl_global
    [sw_send_stmt_bitmap;
     send_put_bitmap;
     send_put_ip_map c.p;
     send_put_isobatch_map c;
     rcv_fetch_header_bitmap;
     send_push_bitmap;
     send_push_isobatch_bitmap;
     send_push_cntrs;
     send_push_isobatch_map c;
     nd_send_isobatch_push_sent;
     send_corrective_bitmap;
     send_corrective_ip_map;
     sw_total_demux_ctr;
     sw_sent_demux_ctr;
     sw_demux_poly_queues;
     sw_demux_poly_target;
     sw_demux_last_trig;
     sw_demux_last_action;
     nd_dispatcher_buf;
     nd_dispatcher_last_num;
     nd_dispatcher_next_num;
     nd_check_stmt_cntr_do_delete;
     nd_check_stmt_cntr_ret;
     nd_check_stmt_cntr_init;
<<<<<<< HEAD
     sw_warmup_push_bitmap;
=======
     nd_update_corr_delete;
     (* delayed buffered fetch decisions *)
     rcv_fetch_isobatch_bitmap c;
     rcv_fetch_isobatch_decision_bitmap c;
     sw_send_fetch_isobatch_next_vid;
     sw_token_has_data;
     sw_token_current_batch_id;
>>>>>>> 1ef2dcab
    ]

let declare_global_funcs c ast =
  flatteners c @
  nd_log_master_write ::
  (P.for_all_trigs ~sys_init:true ~delete:c.gen_deletes c.p @@ nd_log_write c) @
  (P.for_all_trigs ~sys_init:true ~delete:c.gen_deletes c.p @@ nd_log_get_bound c) @
  (if c.gen_correctives then [nd_update_corr_map; nd_filter_corrective_list] else []) @
  D.functions c @
  K3Ring.functions @
  (List.map (fun (i, (_, maps)) -> nd_add_delta_to_buf c (hd maps)) @@ D.uniq_types_and_maps c) @
  TS.functions @
  K3Route.functions c @
  K3Shuffle.functions c @
  GC.functions c (Proto.sw_check_done ~check_size:true)

(* Generate all the code for a specific trigger *)
let gen_dist_for_t c ast t =
  let s_r = P.stmts_with_rhs_maps_in_t c.p t in
  let s_no_r = P.stmts_without_rhs_maps_in_t c.p t in
  let ss = P.stmts_of_t c.p t in
  let sre = t = "system_ready_event" in
  let fns1 =
    (List.flatten @@ List.map (fun s ->
         [sw_send_rhs_fetches c t s] @
          (if c.gen_single_vid then [sw_send_puts_single_vid c t s] else []) @
          (if sre then [] else [sw_send_puts_isobatch c t s])
       ) s_r) @
    (List.map (sw_send_rhs_completes c t) s_no_r) @
    (if c.gen_single_vid then List.map (sw_send_fetch_single_vid_fn c t) ss else []) @
    (if c.gen_correctives then
       List.flatten @@ List.map (fun s -> nd_do_corrective_fns c t s ast) s_r else []) @
    (List.flatten @@ List.map (nd_send_push_stmt_map_trig c t) s_r) @
    (List.flatten @@ List.map (nd_isobatch_send_push_stmt_map_trig c t) s_r)
  in
  (* split for scope *)
  let fns2 =
    nd_do_complete_fns c ast t @
    (List.flatten @@ List.map (fun s ->
        (* no isobatch functions for system_ready_event *)
        (if sre then [] else
        [
         nd_rcv_put_isobatch_trig c t s;
         nd_rcv_fetch_isobatch_do_push c t s;
         nd_rcv_fetch_isobatch_trig c t s;
         nd_rcv_push_isobatch_trig c t s;
        ]) @
        (if c.gen_single_vid then
           [nd_rcv_put_single_vid_trig c t s;
            nd_rcv_fetch_single_vid_trig c t s] else []) @
        [nd_rcv_push_trig c t s]
       )
        s_r) @
    (List.map (fun s -> nd_do_complete_trigs c t s) s_no_r) @
    (if sre then [] else [sw_send_fetches_isobatch c t]) @
    [
     nd_save_arg_trig_sub_handler c t;
     nd_load_arg_trig_sub_handler c t;
     nd_no_arg_trig_sub_handler c t] @
    (if c.gen_correctives then
       List.flatten @@ List.map (fun s -> nd_rcv_correctives_trig c t s) @@
        P.stmts_with_rhs_maps_in_t c.p t
    else [])
  in
  fns1, fns2

(* Function to generate the whole distributed program *)
(* @param force_correctives Attempt to create dist code that encourages correctives *)
(* @warmup_p: warmup program *)
let gen_dist ?(gen_deletes=true)
             ?(gen_correctives=true)
             ?(gen_single_vid=true)
             ?(use_opt_route=true)
             ~stream_file
             ~map_type
             ~(agenda_map: mapping_t)
             p warmup_p ast =
  let sys_init =
    try ignore(P.find_trigger p "system_ready_event"); true
    with Not_found | P.Bad_data _ -> false in

  (* if we need sys_init, we must generate single_vid *)
  let gen_single_vid = gen_single_vid || sys_init in

  let unused_trig_args = M.unused_trig_args ast in

  (* adjust agenda_map for unused trig args *)
  let reduced_agenda_map = second (StrMap.mapi @@ fun trig_nm l ->
    try
      let args = fst_many @@ P.args_of_t p ("insert_"^trig_nm) in
      let args = list_zip args l in
      let unused =
        begin try StrMap.find trig_nm unused_trig_args
        with Not_found -> StrSet.empty end in
      let args = List.filter (fun (nm,_) -> not @@ StrSet.mem nm unused) args in
      snd @@ list_unzip args
    (* trigger that's uninvolved in this query *)
    with P.Bad_data _ -> l) agenda_map in

  let c = { default_config with
      p;
      shuffle_meta=K3Shuffle.gen_meta p;
      map_type;
      (* collect all map access patterns for creating indexed maps *)
      gen_deletes;
      gen_correctives;
      gen_single_vid;
      sys_init;
      stream_file;
      agenda_map;
      reduced_agenda_map;
      unused_trig_args;
      map_indices = D.Bindings.multi_idx_access_patterns p ast;
      route_indices = D.Bindings.route_access_patterns p;
      freevar_info = IntMap.of_list @@ List.map (fun s -> s, P.free_bound_vars p s) @@ P.get_stmt_list p;
      use_opt_route;
    } in
  let c = {c with corr_maps = maps_potential_corrective c} in
  (* to get poly_tags, we need c *)
  let c = { c with poly_tags = D.calc_poly_tags c;
                   event_tags = D.calc_event_tags c} in
  (* regular trigs then insert entries into shuffle fn table *)
  let fns1, fns2 =
    (fun (x,y) -> let a = List.flatten in a x, a y) @@ list_unzip @@
      P.for_all_trigs ~sys_init:true ~delete:c.gen_deletes c.p @@ gen_dist_for_t c ast
  in
  let prog =
    mk_typedef poly_queue_typedef_id (poly_queue_typedef c) ::
    mk_typedef upoly_queue_typedef_id (upoly_queue_typedef c) ::
    mk_typedef poly_event_typedef_id (poly_event_typedef c) ::
    declare_global_vars c ast @
    declare_global_funcs c ast @
    (if c.gen_correctives then send_corrective_fns c else []) @
    (* we need this here for scope *)
<<<<<<< HEAD
    nd_exec_buffered_fetches c @
    nd_complete_stmt_cntr_check c ::
    nd_check_stmt_cntr_index c ::
    proto_funcs @
    proto_semi_trigs @
    nd_rcv_corr_done c ::
    nd_handle_uniq_poly c ::
    nd_rcv_warmup_push c ::
    do_reads c @
    trig_dispatcher c ::
    trig_dispatcher_unique c ::
=======
    clear_send_put_isobatch_map ::
    clear_send_push_ds ::
    clear_send_push_isobatch_ds ::
    fns1 @
    [nd_send_isobatch_push_meta c;
     nd_exec_buffered_fetches c;    (* depends: send_push *)
     nd_complete_stmt_cntr_check c; (* depends: exec_buffered *)
     nd_check_stmt_cntr_index c;
     nd_rcv_fetch_isobatch_buffer_push;
     nd_rcv_stmt_isobatch;
    ] @
    fns2 @
    (if c.gen_correctives then [nd_rcv_corr_done c] else []) @
    [
     nd_handle_uniq_poly c;
     clear_buffered_fetch_helper;
     trig_dispatcher c;
     trig_dispatcher_unique c;
     sw_event_driver_isobatch c;
    ] @
    (if c.gen_single_vid then [sw_event_driver_single_vid c] else []) @
>>>>>>> 1ef2dcab
    [mk_flow @@
      Proto.triggers c @
      GC.triggers c @
      TS.triggers @
      Timer.triggers c @
      sw_warmup_loops c @
      [
        trig_dispatcher_trig c;
        trig_dispatcher_trig_unique c;
        nd_from_sw_trig_dispatcher_trig c;
        sw_rcv_token_trig c;
        sw_rcv_vector_clock_trig;
        sw_demux c;
        sw_demux_poly c;
        sw_warmup c
      ]
    ] @
    roles_of c ast
  in
  let warmup = M.modify_warmup c warmup_p in

  warmup, snd @@ U.renumber_program_ids prog
<|MERGE_RESOLUTION|>--- conflicted
+++ resolved
@@ -3146,9 +3146,6 @@
      nd_check_stmt_cntr_do_delete;
      nd_check_stmt_cntr_ret;
      nd_check_stmt_cntr_init;
-<<<<<<< HEAD
-     sw_warmup_push_bitmap;
-=======
      nd_update_corr_delete;
      (* delayed buffered fetch decisions *)
      rcv_fetch_isobatch_bitmap c;
@@ -3156,7 +3153,6 @@
      sw_send_fetch_isobatch_next_vid;
      sw_token_has_data;
      sw_token_current_batch_id;
->>>>>>> 1ef2dcab
     ]
 
 let declare_global_funcs c ast =
@@ -3291,19 +3287,6 @@
     declare_global_funcs c ast @
     (if c.gen_correctives then send_corrective_fns c else []) @
     (* we need this here for scope *)
-<<<<<<< HEAD
-    nd_exec_buffered_fetches c @
-    nd_complete_stmt_cntr_check c ::
-    nd_check_stmt_cntr_index c ::
-    proto_funcs @
-    proto_semi_trigs @
-    nd_rcv_corr_done c ::
-    nd_handle_uniq_poly c ::
-    nd_rcv_warmup_push c ::
-    do_reads c @
-    trig_dispatcher c ::
-    trig_dispatcher_unique c ::
-=======
     clear_send_put_isobatch_map ::
     clear_send_push_ds ::
     clear_send_push_isobatch_ds ::
@@ -3319,13 +3302,13 @@
     (if c.gen_correctives then [nd_rcv_corr_done c] else []) @
     [
      nd_handle_uniq_poly c;
+     nd_rcv_warmup_push c ::
      clear_buffered_fetch_helper;
      trig_dispatcher c;
      trig_dispatcher_unique c;
      sw_event_driver_isobatch c;
     ] @
     (if c.gen_single_vid then [sw_event_driver_single_vid c] else []) @
->>>>>>> 1ef2dcab
     [mk_flow @@
       Proto.triggers c @
       GC.triggers c @
