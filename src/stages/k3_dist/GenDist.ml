--- conflicted
+++ resolved
@@ -1195,21 +1195,12 @@
     Role("node", []);
   ]
 
-<<<<<<< HEAD
-=======
-(* Generate all the frontier functions *)
-let emit_frontier_fns c =
-  (* get a representative map of each type *)
-  let fns = List.map (hd |- snd) @@ P.uniq_types_and_maps c.p in
-  List.map (frontier_fn c) fns
-
 (* loader vars for ast *)
 let gen_loader_vars ast =
   let tables = ModifyAst.loader_tables ast in
   List.map (fun (s, f) ->
     mk_global_val_init (s^"_path") t_string @@ mk_cstring f) tables
 
->>>>>>> caa6b310
 let declare_global_vars c partmap ast =
   (* dummy switch path variable. Will be filled at cpp stage *)
   decl_global
