--- conflicted
+++ resolved
@@ -531,20 +531,9 @@
            ["count", t_int]
            (mk_block [
              (* create the stmt_cntrs out of the globals *)
-<<<<<<< HEAD
              mk_at_with' send_put_ip_map.id (mk_var "ip") @@
               mk_lambda' send_put_ip_map.e @@
                 mk_block [
-=======
-             mk_at_with' send_put_ip_map_id (mk_var "ip") @@
-               mk_lambda' send_put_ip_map_e @@
-                 mk_let ["stmt_cnts"]
-                   (mk_agg_bitmap' ~idx:D.stmt_ctr.id ["stmt_cnts", col_t]
-                     (mk_insert_block "stmt_cnts"
-                       [mk_var "stmt_ctr"; mk_at' stmt_cnt_list.id @@ mk_var "stmt_ctr"])
-                     (mk_empty col_t) @@
-                     "stmt_bitmap") @@
->>>>>>> 369f7ff0
                   (* send rcv_put *)
                   buffer_for_send c rcv_put_nm "ip" @@
                     [mk_var D.me_int.id; mk_var "stmt_cnts"] @ args_of_t_as_vars_with_v c t;
