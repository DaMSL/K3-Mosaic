--- conflicted
+++ resolved
@@ -9,69 +9,13 @@
 module D = K3Dist
 
 exception InvalidAst of string
-
-(* --- Map declarations --- *)
-
-<<<<<<< HEAD
-=======
-(* find all access patterns on maps in the code. We could probably get this info from
- * dbtoaster, but it's not hard to just get it here *)
-let get_map_access_patterns ast : IndexSet.t StrMap.t =
-  (* for top-down, get any existing_out_tier value *)
-  let td_fn out_tier n = match U.tag_of_expr n with
-    | Let ["existing_out_tier"] ->
-        begin match U.tag_of_expr @@ snd3 @@ U.decompose_let n with
-        | Var x -> Some x
-        | _     -> failwith "No var assigned to existing_out_tier"
-        end
-    | _ -> out_tier
-  in
-  (* for bottom-up, get access patterns *)
-  let bu_fn out_tier bu_results n =
-      (* merge 2 values for a map *)
-      let merge_fn k ma mb = match ma, mb with
-        | Some x, None
-        | None, Some x     -> Some x
-        | Some xs, Some ys -> Some (IndexSet.union xs ys)
-        | _                -> None
-      in
-      (* combine the bottom-up results *)
-      let map = List.fold_left (fun acc x ->
-        StrMap.merge merge_fn acc x) StrMap.empty bu_results in
-      match U.tag_of_expr n with
-      | Slice  ->
-          let col, pat = U.decompose_slice n in
-          (* get tuple pattern *)
-          let pat = U.unwrap_tuple pat |> insert_index_fst
-                 |> List.filter (fun (_,x) -> U.tag_of_expr x <> Const CUnknown)
-                 |> fst_many |> IntSet.of_list
-          in
-          let add_to_map k =
-             begin try
-               let v = StrMap.find k map in
-               StrMap.add k (IndexSet.add (HashIdx pat) v) map
-             with Not_found ->
-               StrMap.add k (IndexSet.singleton @@ HashIdx pat) map
-             end
-          in
-          begin match U.tag_of_expr col, out_tier with
-          | Var "existing_out_tier", Some id -> add_to_map id
-          | Var "existing_out_tier", _       -> failwith "missing existing out tier binding"
-          | Var k, _ -> add_to_map k
-          | _        -> map
-          end
-      | _      -> map
-  in
-  U.fold_over_exprs (fun acc t ->
-    Tree.fold_tree td_fn bu_fn None acc t
-  ) StrMap.empty ast
 
 (* find any loaders in the ast *)
 let loader_tables ast =
   let bu_fn acc e =
     try
       let fn, arg = U.decompose_apply e in
-      if U.decompose_var fn = "load_csv_set" then
+      if U.decompose_var fn = K3StdLib.csv_loader_name then
         match U.decompose_const arg with
         | CString f -> (Filename.chop_extension @@ Filename.basename f, f)::acc
         | _ -> failwith "bad filename"
@@ -82,40 +26,8 @@
     Tree.fold_tree_th_bu bu_fn acc t
   ) [] ast
 
-(* Convert map indices from non-vid versions to be ordered and handle vid *)
-(* vid is always the last thing to be matched on *)
-let map_indices_add_vid idxs =
-  let map_idx_add_vid = function
-    | HashIdx s    ->
-        let l = List.map vid_shift @@ IntSet.elements s in
-        OrdIdx (add_vid_idx l, IntSet.of_list l)
-    | OrdIdx(l,eq) ->
-        let eq' = IntSet.of_list @@ List.map vid_shift @@ IntSet.elements eq in
-        OrdIdx (add_vid_idx (List.map vid_shift l), eq')
-  in
-  let add_vid_all_idxs is =
-    IndexSet.fold (fun x acc -> IndexSet.add (map_idx_add_vid x) acc) is IndexSet.empty
-  in
-  IntMap.map add_vid_all_idxs idxs
-
-(* TODO: add index for future, and for pinpoint access *)
-
-(* convert to a per-mapid representation *)
-let get_map_access_patterns_ids p ast =
-  let pats = get_map_access_patterns ast in
-  let pats = StrMap.fold (fun nm v acc ->
-      IntMap.add (ProgInfo.map_id_of_name p nm) v acc)
-    pats IntMap.empty in
-  (* add in the patterns for singletons *)
-  let map_types = P.for_all_maps p (fun id -> id, P.map_types_for p id) in
-  let singleton_maps = List.filter (function (_,[_]) -> true | _ -> false) map_types in
-  let pats = List.fold_left (fun acc (id,_) ->
-               IntMap.add id (IndexSet.singleton @@ OrdIdx([],IntSet.empty)) acc)
-             pats singleton_maps
-  in
-  map_indices_add_vid pats
-
->>>>>>> caa6b310
+(* --- Map declarations --- *)
+
 (* change the initialization values of global maps to have the vid as well *)
 (* receives the new types to put in and the starting expression to change *)
 (* inserts a reference to the default vid var for that node *)
@@ -147,27 +59,18 @@
   | Global(name, typ, m_expr),_ ->
     begin try
       let map_id = P.map_id_of_name c.p name in
-<<<<<<< HEAD
       let ds = map_ds_of_id ~global:true c map_id in
       let add_unit = List.length ds.e = 1 in
-      begin match m_expr with
-        | None   -> []
-        | Some e -> [map_id, mk_ind @@ add_vid_to_init_val ds.t (ds_e ds) ~add_unit e]
-                    (* add a vid *)
-=======
-      let e' = P.map_ids_types_for c.p map_id in
-      let e  = P.map_ids_types_with_v_for c.p map_id in
-      let t = wrap_t_map_idx' c map_id @@ snd_many e in
-      (* change load csv to use a variable *)
+      (* change load_csv to use a witness variable *)
       let change_load_csv e =
         Tree.modify_tree_bu e (fun e ->
           try
             let fn, arg = U.decompose_apply e in
-            if U.decompose_var fn = "load_csv_set" then
+            if U.decompose_var fn = K3StdLib.csv_loader_name then
               match U.decompose_const arg with
               | CString f ->
                   let table = Filename.chop_extension @@ Filename.basename f in
-                  mk_apply (mk_var "load_csv_set2") @@
+                  mk_apply (mk_var @@ K3StdLib.csv_loader_name^"2") @@
                     mk_tuple [mk_var @@ table^"_path"; 
                               (* witness type so the function knows what to return *)
                               mk_empty (wrap_tset' @@ ProgInfo.map_types_no_val_for c.p map_id)]
@@ -176,12 +79,9 @@
           with Failure _ -> e)
       in
       begin match m_expr with
-        | None     -> []
-                      (* add a vid *)
-        | Some exp -> 
-            let exp' = change_load_csv exp in
-            [map_id, mk_ind @@ add_vid_to_init_val t e' exp']
->>>>>>> caa6b310
+        | None   -> []
+        | Some e -> [map_id, mk_ind @@ add_vid_to_init_val ds.t (ds_e ds) ~add_unit @@ change_load_csv e]
+                    (* add a vid *)
       end
     with Not_found | ProgInfo.Bad_data _ -> [] end
   | _ -> []
