--- conflicted
+++ resolved
@@ -561,24 +561,18 @@
     | Declaration(d) :: ss -> 
         let nd, nenv = begin match d with
         | Global(i, t, Some init) ->
-<<<<<<< HEAD
             let typed_init = try deduce_expr_type trig_env env init
                 with
                 | TypeError(ast_id, msg) -> 
                     raise (TypeError(ast_id, "In Global "^i^": "^msg))
             in (Global(i, t, Some typed_init), (i, type_of_texpr typed_init) :: env)
-=======
-            let typed_init = deduce_expr_type trig_env env init
-            in (Global(i, t, Some typed_init), (i, type_of_texpr typed_init) :: env)
-        
->>>>>>> 7335f20c
+
         | Global(i, t, None) -> (Global(i, t, None), (i, t) :: env)
         
         | Foreign(i, t) -> (Foreign(i, t), (i, t) :: env)
         
         | Trigger(id, args, locals, body) ->
-<<<<<<< HEAD
-            try
+            (try
                 let name = "Trigger("^id^")" in
                 let self_bindings = (id, 
                 TValue(canonical @: TTarget(base_of @: deduce_arg_type args))) in
@@ -597,25 +591,7 @@
                 else (Trigger(id, args, locals, typed_body), self_bindings :: env)
             with
             | TypeError(ast_id, msg) -> 
-                    raise (TypeError(ast_id, "In Trigger "^id^": "^msg))
-=======
-            let name = "Trigger("^id^")" in
-            let self_bindings = (id, 
-            TValue(canonical @: TTarget(base_of @: deduce_arg_type args))) in
-            let arg_bindings = (
-                match args with
-                | AVar(i, t) -> [(i, TValue(t))]
-                | ATuple(its) -> List.map (fun (i, t) -> (i, TValue(t))) its
-            ) in
-            let local_bindings = List.map (fun (i, vt) -> (i, TValue(vt))) locals in
-            let inner_env = self_bindings :: arg_bindings @ local_bindings @ env in
-            let typed_body = deduce_expr_type trig_env inner_env body in
-            let t_b = type_of_texpr typed_body <| value_of |> t_error (-1) name @:
-                TBad(type_of_texpr typed_body) in
-            if not (t_b === canonical TUnit)
-                then t_error (-1) name (VTMismatch(canonical TUnit, t_b)) () 
-            else (Trigger(id, args, locals, typed_body), self_bindings :: env)
-
+                    raise (TypeError(ast_id, "In Trigger "^id^": "^msg)))
         | Bind (src_id, trig_id) -> 
           (* TODO: check that the source event has the same type as the
            * trigger's argument type *)
@@ -625,7 +601,6 @@
           (* TODO: any internal checking needed for the consumeable *)
           (Consumable c_t, env)
 
->>>>>>> 7335f20c
         end in
         Declaration(nd) :: deduce_prog_t trig_env nenv ss
   in
