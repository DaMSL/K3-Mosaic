--- conflicted
+++ resolved
@@ -20,25 +20,14 @@
     | MTBad of mutable_type_t
     | TMsg of string
 
-(* uuid identifies the node in the AST while text_id identifies the trigger or
- * function *)
-let t_error uuid text_id name msg () = 
+let t_error uuid name msg () = 
     let extra = match msg with
-<<<<<<< HEAD
-        | TMismatch(t1,t2,s)  -> s^": This expression has type "^string_of_type t1^
-            "\nBut an expression was expected of type "^string_of_type t2
-        | VTMismatch(t1,t2,s) -> s^": This expression has type "^
-            string_of_value_type t1^"\nBut an expression was expected of type "^
-            string_of_value_type t2
-        | BTMismatch(t1,t2,s) -> s^": This expression has type "^
-=======
         | TMismatch(t1,t2)  -> "This expression has type "^string_of_type t1^
             "\nBut an expression was expected of type "^string_of_type t2
         | VTMismatch(t1, t2) -> "This expression has type "^
             string_of_value_type t1^"\nBut an expression was expected of type "^
             string_of_value_type t2
         | BTMismatch(t1, t2) -> "This expression has type "^
->>>>>>> b2ec21d6
             string_of_base_type t1^"\nBut an expression was expected of type "^
             string_of_base_type t2
         | TBad(t)           -> "Bad type "^string_of_type t
@@ -47,7 +36,7 @@
         | MTBad(t)          -> "Bad type "^flat_string_of_mutable_type t
         | TMsg(s)           -> s
     in
-    raise (TypeError(uuid, "In "^text_id^", "^name^": "^extra))
+    raise (TypeError(uuid, name^": "^extra^")" ))
 
 let check_tag_arity tag children =
     let length = List.length children in
@@ -180,9 +169,9 @@
 
 let (<~) = passable
 
-let deduce_constant_type uuid text_id trig_env c =
+let deduce_constant_type id trig_env c =
   (* pre-curry the type error *)
-  let t_erroru = t_error uuid text_id in 
+  let t_erroru = t_error id in 
   let constant_type =
       match c with
       | CUnit -> TUnit
@@ -205,9 +194,9 @@
     | AVar(i, t) -> t
     | ATuple(its) -> canonical (TTuple(snd(List.split its)))
 
-let rec deduce_expr_type id trig_env cur_env utexpr =
+let rec deduce_expr_type trig_env cur_env utexpr =
     let ((uuid, tag), aux), untyped_children = decompose_tree utexpr in
-    let t_erroru = t_error uuid id in (* pre-curry the type error *)
+    let t_erroru = t_error uuid in (* pre-curry the type error *)
 
     (* Check Tag Arity *)
     if not (check_tag_arity tag untyped_children) then raise MalformedTree else
@@ -220,13 +209,13 @@
         | _ -> cur_env
     in
 
-    let typed_children = List.map (deduce_expr_type id trig_env env) untyped_children in
+    let typed_children = List.map (deduce_expr_type trig_env env) untyped_children in
     let attach_type t = mk_tree (((uuid, tag), (t, aux)), typed_children) in
     let bind n = type_of_texpr (List.nth typed_children n) in
 
     let current_type =
         match tag with
-        | Const(c) -> TValue(deduce_constant_type uuid id trig_env c)
+        | Const(c) -> TValue(deduce_constant_type uuid trig_env c)
         | Var(id) -> begin try List.assoc id env 
             with Not_found -> t_erroru "Var" (TMsg(id^" not found")) () end
         | Tuple ->
@@ -571,13 +560,8 @@
     | Declaration(d) :: ss -> 
         let nd, nenv = begin match d with
         | Global(i, t, Some init) ->
-<<<<<<< HEAD
-            let typed_init = deduce_expr_type i trig_env env init
-            in (Global(i, t, Some typed_init), (i, type_of typed_init) :: env)
-=======
             let typed_init = deduce_expr_type trig_env env init
             in (Global(i, t, Some typed_init), (i, type_of_texpr typed_init) :: env)
->>>>>>> b2ec21d6
         | Global(i, t, None) -> (Global(i, t, None), (i, t) :: env)
         | Foreign(i, t) -> (Foreign(i, t), (i, t) :: env)
         | Trigger(id, args, locals, body) ->
@@ -591,17 +575,11 @@
             ) in
             let local_bindings = List.map (fun (i, vt) -> (i, TValue(vt))) locals in
             let inner_env = self_bindings :: arg_bindings @ local_bindings @ env in
-<<<<<<< HEAD
-            let typed_body = deduce_expr_type id trig_env inner_env body in
-            let t_b = type_of typed_body <| value_of |> t_error (-1) id name @:
-                TBad(type_of typed_body) in
-=======
             let typed_body = deduce_expr_type trig_env inner_env body in
             let t_b = type_of_texpr typed_body <| value_of |> t_error (-1) name @:
                 TBad(type_of_texpr typed_body) in
->>>>>>> b2ec21d6
             if not (t_b === canonical TUnit)
-                then t_error (-1) id name (VTMismatch(canonical TUnit, t_b, "")) () 
+                then t_error (-1) name (VTMismatch(canonical TUnit, t_b)) () 
             else (Trigger(id, args, locals, typed_body), self_bindings :: env)
         end in
         Declaration(nd) :: deduce_prog_t trig_env nenv ss
