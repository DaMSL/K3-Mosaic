--- conflicted
+++ resolved
@@ -419,36 +419,6 @@
 
     in attach_type current_type
 
-<<<<<<< HEAD
-let rec deduce_program_type env program = match program with [] -> [] | s :: ss -> (
-    match s with
-    | Instruction(i) -> deduce_program_type env ss
-    | Declaration(d) ->
-        let nd, nenv = (
-            match d with
-            | Global(i, t, Some init) ->
-                let typed_init = deduce_expr_type env init
-                in (Global(i, t, Some typed_init), (i, type_of typed_init) :: env)
-            | Global(i, t, None) -> (Global(i, t, None), (i, t) :: env)
-            | Foreign(i, t) -> (Foreign(i, t), (i, t) :: env)
-            | Trigger(id, args, locals, body) ->
-                let self_bindings = 
-                  (id, TValue(canonical (TTarget(base_of (deduce_arg_type args))))) in
-                let arg_bindings = (
-                    match args with
-                    | AVar(i, t) -> [(i, TValue(t))]
-                    | ATuple(its) -> List.map (fun (i, t) -> (i, TValue(t))) its
-                ) in
-                let local_bindings = List.map (fun (i, vt) -> (i, TValue(vt))) locals in
-                let inner_env = self_bindings :: arg_bindings @ local_bindings @ env in
-                let typed_body = deduce_expr_type inner_env body in
-                if not (type_of typed_body <| value_of |> type_error (-1) 90 === 
-                  canonical TUnit) then type_error (-1) 91 () else
-                (Trigger(id, args, locals, typed_body), self_bindings :: env)
-        ) in
-        Declaration(nd) :: deduce_program_type nenv ss
-    )
-=======
 let deduce_program_type program = 
 let rec build_trig_env trig_env prog = match prog with
     [] -> []
@@ -486,5 +456,4 @@
 in
 (* do a first pass, collecting trigger types *)
 let trig_env = build_trig_env [] program in
-deduce_prog_t [] trig_env program
->>>>>>> 68821ff1
+deduce_prog_t [] trig_env program