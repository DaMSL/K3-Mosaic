(* Utility functions to enable easy manipulation of K3 AST trees *)
open K3.AST
open K3.Annotation

(* Wrap with sorted annotation. Give int list of positions to sort by *)
val mk_anno_sort : 'a * annotation_t -> int list -> 'a * annotation_t

(* easy access to K3 types *)
val canonical : base_type_t -> value_type_t
val t_int : value_type_t
val t_int_mut : value_type_t
val t_float : value_type_t
val t_float_mut : value_type_t
<<<<<<< HEAD
val t_string : value_type_t
val t_unit : value_type_t

(* easy type for addresses *)
val t_addr : value_type_t

(* K3 types for various things *)
val t_vid : value_type_t
val t_vid_mut : value_type_t
val t_trig_id : value_type_t
val t_stmt_id : value_type_t
val t_map_id : value_type_t
=======
>>>>>>> 77047f61

(* wrap in a specific type *)
val wrap_tlist : value_type_t -> value_type_t
val wrap_tlist_mut : value_type_t -> value_type_t
val wrap_tset : value_type_t -> value_type_t
val wrap_tset_mut : value_type_t -> value_type_t
val wrap_ttuple : value_type_t list -> value_type_t
val wrap_ttuple_mut : value_type_t list -> value_type_t
val wrap_tmaybe : value_type_t -> value_type_t 
val wrap_tmaybes : value_type_t list -> value_type_t list
val wrap_args : (id_t * value_type_t) list -> arg_t
val wrap_args_maybe : (id_t * value_type_t) list -> arg_t

(* simple functions that enable easy construction of AST trees *)
val mk_const : constant_t -> expr_t
val mk_var : id_t -> expr_t
val mk_tuple : expr_t list -> expr_t
val mk_just : expr_t -> expr_t

val mk_empty : value_type_t -> expr_t
val mk_singleton : value_type_t -> expr_t -> expr_t
val mk_combine : expr_t -> expr_t -> expr_t
val mk_range : container_type_t -> expr_t -> expr_t -> expr_t -> expr_t

val mk_add : expr_t -> expr_t -> expr_t
val mk_sub : expr_t -> expr_t -> expr_t
val mk_or : expr_t -> expr_t -> expr_t
val mk_mult : expr_t -> expr_t -> expr_t
val mk_and : expr_t -> expr_t -> expr_t
val mk_neg : expr_t -> expr_t

val mk_not : expr_t -> expr_t
val mk_eq : expr_t -> expr_t -> expr_t
val mk_lt : expr_t -> expr_t -> expr_t
val mk_neq : expr_t -> expr_t -> expr_t
val mk_leq : expr_t -> expr_t -> expr_t
val mk_geq : expr_t -> expr_t -> expr_t
val mk_gt : expr_t -> expr_t -> expr_t

val mk_lambda : arg_t -> expr_t -> expr_t
val mk_apply : expr_t -> expr_t -> expr_t
val mk_block : expr_t list -> expr_t
val mk_iter : expr_t -> expr_t -> expr_t
val mk_if : expr_t -> expr_t -> expr_t -> expr_t

val mk_map : expr_t -> expr_t -> expr_t
val mk_filtermap : expr_t -> expr_t -> expr_t -> expr_t
val mk_flatten : expr_t -> expr_t
val mk_agg : expr_t -> expr_t -> expr_t -> expr_t
val mk_gbagg : expr_t -> expr_t -> expr_t -> expr_t -> expr_t
val mk_sort : expr_t -> expr_t -> expr_t

val mk_peek : expr_t -> expr_t
val mk_slice : expr_t -> expr_t -> expr_t
val mk_insert : expr_t -> expr_t -> expr_t
val mk_delete : expr_t -> expr_t -> expr_t
val mk_update : expr_t -> expr_t -> expr_t -> expr_t

val mk_assign : expr_t -> expr_t -> expr_t
val mk_send : expr_t -> expr_t -> expr_t -> expr_t

(* extract only the types from a list of (id, type) *)
val extract_arg_types : ('a * 'b) list -> 'b list

(* extract only the names from a list of (id, type) *)
val extract_arg_names : ('a * 'b) list -> 'a list

(* take a list of ids and convert it to a list of vars *)
val ids_to_vars :
  id_t list -> expr_t list

(* check if a collection is empty *)
val mk_is_empty : expr_t -> value_type_t -> expr_t

(* macro to check if a collection has a specific member *)
val mk_has_member :
  expr_t ->
  expr_t ->
  value_type_t -> expr_t

(* macro to create a trigger *)
val mk_trigger : id_t -> arg_t -> (id_t * value_type_t * annotation_t) list 
  -> expr_t -> declaration_t * annotation_t

(* macro to create a global value *)
val mk_global_val : id_t -> value_type_t -> declaration_t * annotation_t

(* macro to create a global function *)
val mk_global_fn : 
  id_t ->
  (id_t * value_type_t) list ->
  value_type_t list ->
  expr_t -> declaration_t * annotation_t

(* macro to declare a foreign function *)
val mk_foreign_fn :
  id_t -> value_type_t -> value_type_t -> declaration_t * annotation_t

(* macro to create an associative lambda ie a lambda with 2 args *)
val mk_assoc_lambda :
  arg_t ->
  arg_t ->
  expr_t ->
  expr_t

(* macro to create a regular functional let structure *)
val mk_let :
  id_t ->
  value_type_t ->
  expr_t ->
  expr_t ->
  expr_t

(* macro to make a 'let many', where many values are assigned simultaneously *)
val mk_let_many :
  (id_t * value_type_t) list ->
  expr_t ->
  expr_t ->
  expr_t

(* macro similar to fst *)
val mk_fst: value_type_t list -> expr_t -> expr_t

(* macro similar to snd *)
val mk_snd: value_type_t list -> expr_t -> expr_t

(* data type to manipulate tuples *)
type tuple_pat = Position of int | ExternVar of id_t | Unknown

(* create a string pattern of a tuple, for manipulation
 * specify the length of the pattern *)
val tuple_make_pattern: value_type_t list -> tuple_pat list

(* take and drop from a pattern, replacing the values taken/dropped with
 * unknowns for slices *)
val slice_pat_take: int -> tuple_pat list -> tuple_pat list

val slice_pat_drop: int -> tuple_pat list -> tuple_pat list

(* given an integer and a prefix, create an id for the internals of a tuple *)
val int_to_temp_id: int -> string -> id_t

(* create a consistent range with which to refer to tuple ids when destructing
 * tuples *)
val mk_tuple_range: 'a list -> int list

(* destruct a tuple, at which point parts are available via ids made by
 * int_to_temp_id *)
val mk_destruct_tuple: id_t -> value_type_t list -> string -> expr_t -> expr_t

(* create K3 code to build a tuple using a pattern containing portions of the
 * old tuple and ids of new variables. The pattern is produced by
 * tuple_make_pattern
 * tuple name -> type list -> pattern
 * *)
val mk_rebuild_tuple: id_t -> value_type_t list -> tuple_pat list -> expr_t

(* unwrap maybe values by creating an inner values with postfix "_unwrap" *)
val mk_unwrap_maybe: (id_t * value_type_t) list -> expr_t -> expr_t<|MERGE_RESOLUTION|>--- conflicted
+++ resolved
@@ -11,9 +11,6 @@
 val t_int_mut : value_type_t
 val t_float : value_type_t
 val t_float_mut : value_type_t
-<<<<<<< HEAD
-val t_string : value_type_t
-val t_unit : value_type_t
 
 (* easy type for addresses *)
 val t_addr : value_type_t
@@ -24,8 +21,6 @@
 val t_trig_id : value_type_t
 val t_stmt_id : value_type_t
 val t_map_id : value_type_t
-=======
->>>>>>> 77047f61
 
 (* wrap in a specific type *)
 val wrap_tlist : value_type_t -> value_type_t
