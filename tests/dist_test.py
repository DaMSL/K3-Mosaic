--- conflicted
+++ resolved
@@ -21,17 +21,11 @@
     dbtoaster_dir = os.path.join(root_path, "external/dbtoaster")
     dbtoaster_name = "bin/dbtoaster_release"
     dbtoaster = os.path.join(dbtoaster_dir, dbtoaster_name)
-<<<<<<< HEAD
-    k3o = os.path.join(root_path, "./bin/k3")
-    partmap_tool = os.path.join(root_path, "./bin/partmap_tool")
-    saved_dir = os.path.curdir
-=======
     k3o = os.path.join(root_path, "bin/k3")
     partmap_tool = os.path.join(root_path, "bin/partmap_tool")
 
     saved_dir = os.path.abspath(os.path.curdir)
     target_file = os.path.join(saved_dir, target_file)
->>>>>>> 42f70a99
     trace_file = os.path.join(saved_dir, "temp.trace")
     m3_file = os.path.join(saved_dir, "temp.m3")
     k3_file = os.path.join(saved_dir, "temp.k3")
