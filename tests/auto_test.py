#!/usr/bin/env python3

#
# Unit test k3-mosaic execution.
#
# Usage:
#    ./auto_test.py [options]

import argparse
import os
import sys
import local_test
import dist_test

def check_exists(name, path):
    if not os.path.exists(path):
        raise Exception("No {0} found at {1}".format(name, path))

def run():
    parser = argparse.ArgumentParser()
    parser.add_argument('-p', '--path', action='store', dest='test_path',
                        default=None, help="Do all tests in a given directory")
    parser.add_argument('-f', '--file', action='append', dest='test_name',
                        help="Run a specific test file")
    parser.add_argument('-l', '--list', action='store', dest='test_list_name',
                        default=None, help="Execute tests from a list file")
    parser.add_argument('-d', '--dist', action='store_true', dest='distributed',
                        default=False, help="Distributed test")
    parser.add_argument('-n', '--nodes', action='store', dest='num_nodes',
                        default=1, help="Number of data nodes")
    parser.add_argument('-q', '--queue', action='store', dest='queue_type',
                        default="global", help="Queue type: global/trigger/node")
    parser.add_argument('-r', '--force', action='store', dest='force_correctives',
                        default=False, help="Force correctives")
    parser.add_argument('-x', '--shuffle', action='store', dest='shuffle',
                        default=False, help="Shuffle the queues")
    parser.add_argument('-o', '--order', action='store', dest='order_file',
                        default=None, help="Use an order file instead of creating a trace")
    parser.add_argument('-v', '--verbose', action='store_true', dest='verbose',
                        default=False, help="See test results in detail")

    args = parser.parse_args()

    test_list = []

    # handle a test list
    if args.test_list_name:
        check_exists('test list', args.test_list_name)
        with open(args.test_list_name, 'r') as f:
            f_list = f.readlines()
            test_list += list(map(lambda x: x.replace('\n', ''), f_list))

    # take all files in a test_path
    if args.test_path:
        for root, dirs, files in os.walk(args.test_path):
            for f in files:
                if os.path.splitext(f)[1] == ".sql":
                    print(f)
                    test_list += [os.path.join(root, f)]

    # handle test names from command line
    if args.test_name:
        test_list.extend(args.test_name)

    if len(test_list) == 0:
        parser.print_help()
        sys.exit(1)

    failed = 0
    verbose = args.verbose or len(test_list) == 1
    # run either one test or many tests
    for index, test_file in enumerate(test_list):
        print("[{0}] Testing {1}... ".format(index, test_file), end="", flush=True)
        if verbose:
            print("")
        if not args.distributed:
            res = local_test.run(test_file, verbose)
        else:
            res = dist_test.run(test_file,
                                args.num_nodes,
                                args.queue_type,
                                args.shuffle,
                                args.force_correctives,
                                args.order_file,
                                verbose)
        # check if a test failed
        if not res:
            print("[ERROR]")
            failed += 1
        else:
            print("[PASSED]")

    if failed > 0:
        print("Failed {0}/{1} tests".format(failed, len(test_list)))
        sys.exit(1)
    else:
<<<<<<< HEAD
        print("Passed {1} tests".format(len(test_list)))
=======
        print("Passed {0} test(s)".format(len(test_list)))
>>>>>>> 42f70a99

if __name__ == '__main__':
    run()<|MERGE_RESOLUTION|>--- conflicted
+++ resolved
@@ -55,7 +55,6 @@
         for root, dirs, files in os.walk(args.test_path):
             for f in files:
                 if os.path.splitext(f)[1] == ".sql":
-                    print(f)
                     test_list += [os.path.join(root, f)]
 
     # handle test names from command line
@@ -94,11 +93,7 @@
         print("Failed {0}/{1} tests".format(failed, len(test_list)))
         sys.exit(1)
     else:
-<<<<<<< HEAD
-        print("Passed {1} tests".format(len(test_list)))
-=======
         print("Passed {0} test(s)".format(len(test_list)))
->>>>>>> 42f70a99
 
 if __name__ == '__main__':
     run()