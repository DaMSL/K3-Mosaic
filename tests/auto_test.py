#!/usr/bin/env python3

#
# Unit test k3-mosaic execution.
#
# Usage:
#    ./auto_test.py [options]


import argparse
import os
import sys

import dist_test

def check_exists(name, path):
    if not os.path.exists(path):
        raise Exception("No {0} found at {1}".format(name, path))

def run():
    parser = argparse.ArgumentParser()
    parser.add_argument('-p', '--path', action='store', dest='test_path',
                        default=None, help="Do all tests in a given directory")
    parser.add_argument('-f', '--file', action='append', dest='test_name',
                        help="Run a specific test file")
    parser.add_argument('-l', '--list', action='store', dest='test_list_name',
                        default=None, help="Execute tests from a list file")
    parser.add_argument('-d', '--dist', action='store_true', dest='distributed',
                        default=False, help="Distributed test")
    parser.add_argument('-n', '--nodes', action='store', type=int, dest='num_nodes',
                        default=1, help="Number of data nodes")
    parser.add_argument('-o', '--order', action='store', dest='order_file',
                        default=None, help="Use an order file instead of creating a trace")
    parser.add_argument('-v', '--verbose', action='store_true', dest='verbose',
                        default=False, help="See test results in detail")
    parser.add_argument('-m', '--map', action='store', dest='map_type',
                        default='set', help="Use set/vmap/idx maps")
    parser.add_argument('--no_new', action='store_false', dest='new_k3',
                        default=True, help="Create k3new file")
    parser.add_argument('--no-deletes', action='store_false', dest='gen_deletes',
                        default=True, help="Create delete triggers")
    parser.add_argument('--no-correctives', action='store_false', dest='gen_correctives',
                        default=True, help="Create corrective triggers")
    parser.add_argument('--no-interp', action='store_false', dest='run_interp',
                        default=True, help="Run the interpreter")
    parser.add_argument('--workdir', action='store', type=str, dest='workdir',
                        default="temp", help="Directory to store work files")

    args = parser.parse_args()

    test_list = []

    # handle a test list
    if args.test_list_name:
        check_exists('test list', args.test_list_name)
        # we need to add the file path to each file in the list
        list_path, _ = os.path.split(args.test_list_name)
        with open(args.test_list_name, 'r') as f:
            f_list = f.readlines()
            test_list += list(map(lambda x: os.path.join(list_path, x).replace('\n', ''),
                                  f_list))

    # take all files in a test_path
    if args.test_path:
        for root, dirs, files in os.walk(args.test_path):
            for f in files:
                if os.path.splitext(f)[1] == ".sql":
                    test_list += [os.path.join(root, f)]

    # handle test names from command line
    if args.test_name:
        test_list.extend(args.test_name)

    if len(test_list) == 0:
        parser.print_help()
        sys.exit(1)

    failed = 0
    verbose = args.verbose or len(test_list) == 1
    # run either one test or many tests
    for index, test_file in enumerate(test_list):
        print("[{0}] Testing {1}... ".format(index, test_file), end="")
        if verbose:
            print("")
        if not args.distributed:
            res = dist_test.run(test_file, verbose=verbose, distrib=False)
        else:
            res = dist_test.run(test_file,
                                num_nodes=args.num_nodes,
                                order_file=args.order_file,
                                verbose=verbose,
                                distrib=True,
                                new_k3=args.new_k3,
                                gen_deletes=args.gen_deletes,
                                gen_correctives=args.gen_correctives,
                                run_interp=args.run_interp,
<<<<<<< HEAD
                                map_type=args.map_type
=======
                                workdir=args.workdir
>>>>>>> caa6b310
                                )
        # check if a test failed
        if not res:
            print("[ERROR]")
            failed += 1
        else:
            print("[PASSED]")

    if failed > 0:
        print("Failed {0}/{1} tests".format(failed, len(test_list)))
        sys.exit(1)
    else:
        print("Passed {0} test(s)".format(len(test_list)))

if __name__ == '__main__':
    run()<|MERGE_RESOLUTION|>--- conflicted
+++ resolved
@@ -94,11 +94,8 @@
                                 gen_deletes=args.gen_deletes,
                                 gen_correctives=args.gen_correctives,
                                 run_interp=args.run_interp,
-<<<<<<< HEAD
-                                map_type=args.map_type
-=======
+                                map_type=args.map_type,
                                 workdir=args.workdir
->>>>>>> caa6b310
                                 )
         # check if a test failed
         if not res:
